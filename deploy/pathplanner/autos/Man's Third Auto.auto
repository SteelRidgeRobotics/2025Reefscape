--- conflicted
+++ resolved
@@ -55,7 +55,6 @@
                 "type": "wait",
                 "data": {
                   "waitTime": 0.06
-<<<<<<< HEAD
                 }
               }
             ]
@@ -81,8 +80,6 @@
                 "type": "wait",
                 "data": {
                   "waitTime": 0.06
-=======
->>>>>>> fdd1c16e
                 }
               }
             ]
