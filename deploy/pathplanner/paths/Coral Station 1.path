--- conflicted
+++ resolved
@@ -45,11 +45,9 @@
     "rotation": 125.00000000000001
   },
   "reversed": false,
-<<<<<<< HEAD
+
   "folder": null,
-=======
-  "folder": "driving autos",
->>>>>>> 3f6d0e57
+
   "idealStartingState": {
     "velocity": 0,
     "rotation": 125.00000000000001
