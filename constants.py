--- conflicted
+++ resolved
@@ -74,19 +74,11 @@
         ELEVATOR_PRIORITY_ANGLE = 0.168 # We move the pivot to this position until the elevator has reached its setpoint.
         STOW_ANGLE = 0.188
         GROUND_INTAKE_ANGLE = -0.081543
-<<<<<<< HEAD
-        FUNNEL_INTAKE_ANGLE = 0.275
-        ALGAE_INTAKE_ANGLE = -0.05
-        HIGH_SCORING_ANGLE =  0.22
-        MID_SCORING_ANGLE = 0.22
-        LOW_SCORING_ANGLE = -0.009
-=======
         FUNNEL_INTAKE_ANGLE = 0.299
         ALGAE_INTAKE_ANGLE = -0.05
         HIGH_SCORING_ANGLE =  0.22
         MID_SCORING_ANGLE = 0.22
         LOW_SCORING_ANGLE = -0.081543
->>>>>>> 10fcf6f7
         NET_SCORING_ANGLE = 0.123535
         PROCESSOR_SCORING_ANGLE = 0.004639
         CLIMBER_PRIORITY_ANGLE = 0.201943
@@ -102,17 +94,10 @@
                  .with_k_g(0.27)
                  .with_k_p(30)
                  .with_k_i(0.0)
-<<<<<<< HEAD
-                 .with_k_d(0.25)
-                 .with_k_s(0.19)
-                 .with_k_v(0.2)
-                 .with_k_a(0.18)
-=======
                  .with_k_d(0.6343)
                  .with_k_s(0.19)
                  .with_k_v(0)
                  .with_k_a(0)
->>>>>>> 10fcf6f7
                  .with_gravity_type(GravityTypeValue.ARM_COSINE)
         )
 
@@ -123,13 +108,8 @@
 
     class IntakeConstants:
 
-<<<<<<< HEAD
-        CORAL_INTAKE_SPEED = 0.4
-        FUNNEL_INTAKE_SPEED = 0.4
-=======
         CORAL_INTAKE_SPEED = 0.4*1.2*1.1
         FUNNEL_INTAKE_SPEED = 0.8*0.75
->>>>>>> 10fcf6f7
         CORAL_OUTPUT_SPEED = 0.425
 
         ALGAE_INTAKE_SPEED = 1
@@ -153,11 +133,7 @@
 
     class FunnelConstants:
 
-<<<<<<< HEAD
-        CORAL_STATION_POSITION = 0.107
-=======
         CORAL_STATION_POSITION = 0.098
->>>>>>> 10fcf6f7
         STOWED_POSITION = 0
 
         GEAR_RATIO = 192/7
