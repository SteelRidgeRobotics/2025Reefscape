from phoenix6.configs.config_groups import Slot0Configs
from phoenix6.signals import GravityTypeValue
from robotpy_apriltag import AprilTagField, AprilTagFieldLayout

apriltag_layout = AprilTagFieldLayout.loadField(AprilTagField.k2025ReefscapeWelded)

class Constants:

    class CanIDs:
        LEFT_ELEVATOR_TALON = 10
        RIGHT_ELEVATOR_TALON = 11
        INTAKE_TALON = 12
        LEFT_PIVOT_TALON = 13
        RIGHT_PIVOT_TALON = 14
        CLIMB_TALON = 15
        FUNNEL_TALON = 22

        ELEVATOR_CANDI = 20
        PIVOT_CANCODER = 21

    class ClimberConstants:
        GEAR_RATIO = 15376/45
        GAINS = (Slot0Configs()
            .with_k_p(1.0)
            .with_k_i(0.0)
            .with_k_d(0.0)
            .with_k_s(0.0)
            .with_k_v(0.0)
            .with_k_a(0.0)
        )

    class ElevatorConstants:
        L1_SCORE_POSITION = -2.512207 # Placeholders
        L2_SCORE_POSITION = -3.250244
        L3_SCORE_POSITION = -5.451172
        L4_SCORE_POSITION = -6.087158
        L2_ALGAE_POSITION = -3.549561
        L3_ALGAE_POSITION = -4.732666
        NET_SCORE_POSITION = -6.052246
        ELEVATOR_MAX = -6.096924

        DEFAULT_POSITION = 0

        GEAR_RATIO = 31/4 # Placeholder
        GAINS = (Slot0Configs()
            .with_k_g(0.03)
            .with_k_p(2.5)
            .with_k_i(0.0)
            .with_k_d(0.0)
            .with_k_s(0.0)
            .with_k_v(0.0)
            .with_k_a(0.0)
            .with_gravity_type(GravityTypeValue.ELEVATOR_STATIC)
        )

        SETPOINT_TOLERANCE = 0.1

    class PivotConstants:
        INSIDE_ELEVATOR_ANGLE = 0.223633 # Used for subsystem collision checking
        ELEVATOR_PRIORITY_ANGLE = 0.174805 # We move the pivot to this position until the elevator has reached its setpoint.
        STOW_ANGLE = 0.231934
        GROUND_INTAKE_ANGLE = -0.072754
        FUNNEL_INTAKE_ANGLE = 0.231934
        ALGAE_INTAKE_ANGLE = -0.052246
        HIGH_SCORING_ANGLE =  0.234863
        MID_SCORING_ANGLE = 0.266602
        LOW_SCORING_ANGLE = 0.231934
        NET_SCORING_ANGLE = 0.114258
        PROCESSOR_SCORING_ANGLE = -0.041016

        CRUISE_VELOCITY = 1
        MM_ACCELERATION = 1

        GEAR_RATIO = 961/36
        GAINS = (Slot0Configs()
                 .with_k_g(0.03)
                 .with_k_p(1.0)
                 .with_k_i(0.0)
                 .with_k_d(0.0)
                 .with_k_s(0.0)
                 .with_k_v(0.0)
                 .with_k_a(0.0)
                 .with_gravity_type(GravityTypeValue.ARM_COSINE)
        )

        CANCODER_DISCONTINUITY = 0.8
        CANCODER_OFFSET = 0.44775390625

        SETPOINT_TOLERANCE = 0.03125

    class IntakeConstants:

        INTAKE_SPEED = 1
        OUTPUT_SPEED = 1

        GEAR_RATIO = 4
        GAINS = (Slot0Configs()
            .with_k_p(1.0)
            .with_k_i(0.0)
            .with_k_d(0.0)
            .with_k_s(0.0)
            .with_k_v(0.0)
            .with_k_a(0.0)
        )

<<<<<<< HEAD
    class VisionConstants:
        FRONT_LEFT = "limelight-fl"
        FRONT_RIGHT = "limelight-fr"
        FRONT_CENTER = "limelight-front"
        BACK_CENTER = "limelight-back"
=======
    class FunnelConstants:

        CORAL_STATION_POSITION = 10 # All Placeholders
        STOWED_POSITION = 20

        GEAR_RATIO = 1/10

        CRUISE_VELOCITY = 10 

        SETPOINT_TOLERANCE = 0.01

        MM_ACCELERATION = 10

        GAINS = (Slot0Configs()
            .with_k_p(1.0)
            .with_k_i(0.0)
            .with_k_d(0.0)
            .with_k_s(0.0)
            .with_k_v(0.0)
            .with_k_a(0.0)
        )
>>>>>>> 0e85d10c
<|MERGE_RESOLUTION|>--- conflicted
+++ resolved
@@ -103,13 +103,12 @@
             .with_k_a(0.0)
         )
 
-<<<<<<< HEAD
     class VisionConstants:
         FRONT_LEFT = "limelight-fl"
         FRONT_RIGHT = "limelight-fr"
         FRONT_CENTER = "limelight-front"
         BACK_CENTER = "limelight-back"
-=======
+
     class FunnelConstants:
 
         CORAL_STATION_POSITION = 10 # All Placeholders
@@ -130,5 +129,4 @@
             .with_k_s(0.0)
             .with_k_v(0.0)
             .with_k_a(0.0)
-        )
->>>>>>> 0e85d10c
+        )