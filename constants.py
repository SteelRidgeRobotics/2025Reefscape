from phoenix6.configs.config_groups import Slot0Configs
from phoenix6.signals import GravityTypeValue
from robotpy_apriltag import AprilTagField, AprilTagFieldLayout


class Constants:

    apriltag_layout = AprilTagFieldLayout.loadField(AprilTagField.k2025ReefscapeWelded)
    mechanism_simulations = True

    class CanIDs:
        LEFT_ELEVATOR_TALON = 10
        RIGHT_ELEVATOR_TALON = 11
        INTAKE_TALON = 12
        LEFT_PIVOT_TALON = 13
        RIGHT_PIVOT_TALON = 14
        CLIMB_TALON = 15
        FUNNEL_TALON = 22

        ELEVATOR_CANDI = 20
        PIVOT_CANCODER = 21

    class ClimberConstants:
        GEAR_RATIO = 61504/189
        GAINS = (Slot0Configs()
            .with_k_p(1.0)
            .with_k_i(0.0)
            .with_k_d(0.0)
            .with_k_s(0.0)
            .with_k_v(0.0)
            .with_k_a(0.0)
        )

        VOLTAGE_INWARDS = 16
        VOLTAGE_OUTWARDS = -4

        SERVO_PORT = 0
        SERVO_DISENGAGED_ANGLE = 0
        SERVO_ENGAGED_ANGLE = 180

    class ElevatorConstants:
        L1_SCORE_POSITION = 0.690674
        L2_SCORE_POSITION = 1.841
        L3_SCORE_POSITION = 3.576
        L4_SCORE_POSITION = 6.087158
        L2_ALGAE_POSITION = 3.198
        L3_ALGAE_POSITION = 5
        NET_SCORE_POSITION = 6.052246
        ELEVATOR_MAX = 6.096924

        DEFAULT_POSITION = 0

        CRUISE_VELOCITY = 8
        MM_UPWARD_ACCELERATION = 18
        MM_DOWNWARD_ACCELERATION = 4
        EXPO_K_V = 10
        EXPO_K_A = 4

        GEAR_RATIO = 31/4
        GAINS = (Slot0Configs()
            .with_k_g(0.36)
            .with_k_p(40)
            .with_k_i(0.0)
            .with_k_d(0.0)
            .with_k_s(0.11)
            .with_k_v(0.0)
            .with_k_a(0.0)
            .with_gravity_type(GravityTypeValue.ELEVATOR_STATIC)
        )

        SETPOINT_TOLERANCE = 0.1

    class PivotConstants:
        INSIDE_ELEVATOR_ANGLE = 0.262207 # Used for subsystem collision checking
        ELEVATOR_PRIORITY_ANGLE = 0.201943 # We move the pivot to this position until the elevator has reached its setpoint.
        STOW_ANGLE = 0.2854
        GROUND_INTAKE_ANGLE = -0.081543
<<<<<<< HEAD
        FUNNEL_INTAKE_ANGLE = 0.33
        ALGAE_INTAKE_ANGLE = -0.05542
        HIGH_SCORING_ANGLE =  0.202
        MID_SCORING_ANGLE = 0.237793
=======
        FUNNEL_INTAKE_ANGLE = 0.332
        ALGAE_INTAKE_ANGLE = -0.033
        HIGH_SCORING_ANGLE =  0.262
        MID_SCORING_ANGLE = 0.262
>>>>>>> f90c5e36
        LOW_SCORING_ANGLE = 0.338379
        NET_SCORING_ANGLE = 0.123535
        PROCESSOR_SCORING_ANGLE = 0.004639

        MINIMUM_ANGLE = -0.091
        MAXIMUM_ANGLE = 0.392822

        CRUISE_VELOCITY = 3
        MM_ACCELERATION = 2

        GEAR_RATIO = 961/36
        GAINS = (Slot0Configs()
                 .with_k_g(0.0)
                 .with_k_p(39.189)
                 .with_k_i(0.0)
                 .with_k_d(0.0)
                 .with_k_s(0.0)
                 .with_k_v(0.0)
                 .with_k_a(0.0)
                 .with_gravity_type(GravityTypeValue.ARM_COSINE)
        )

        CANCODER_DISCONTINUITY = 0.8
        CANCODER_OFFSET = 0.6541

        SETPOINT_TOLERANCE = 0.03125

    class IntakeConstants:

<<<<<<< HEAD
        CORAL_INTAKE_SPEED = 0.7
        FUNNEL_INTAKE_SPEED = 0.4
        CORAL_OUTPUT_SPEED = 1
=======
        CORAL_INTAKE_SPEED = 0.5
        FUNNEL_INTAKE_SPEED = 0.4
        CORAL_OUTPUT_SPEED = 0.75
>>>>>>> f90c5e36

        ALGAE_INTAKE_SPEED = 1
        ALGAE_OUTPUT_SPEED = -1

        GEAR_RATIO = 4
        GAINS = (Slot0Configs()
            .with_k_p(1.0)
            .with_k_i(0.0)
            .with_k_d(0.0)
            .with_k_s(0.0)
            .with_k_v(0.0)
            .with_k_a(0.0)
        )

    class VisionConstants:
        FRONT_LEFT = "limelight-fl"
        FRONT_RIGHT = "limelight-fr"
        FRONT_CENTER = "limelight-front"
        BACK_CENTER = "limelight-back"

    class FunnelConstants:

<<<<<<< HEAD
        CORAL_STATION_POSITION = 0.103
=======
        CORAL_STATION_POSITION = 0.128
>>>>>>> f90c5e36
        STOWED_POSITION = 0

        GEAR_RATIO = 192/7

        CRUISE_VELOCITY = 1 

        SETPOINT_TOLERANCE = 0.01

        MM_ACCELERATION = 1

        GAINS = (Slot0Configs()
            .with_k_p(35)
            .with_k_i(0.0)
            .with_k_d(0.0)
            .with_k_s(0.0)
            .with_k_v(0.0)
            .with_k_a(0.0)
            .with_k_g(0.2811) # Shoutout StormBots
            .with_gravity_type(GravityTypeValue.ARM_COSINE)
        )

        SUPPLY_LIMIT = 20
        STATOR_LIMIT = 50<|MERGE_RESOLUTION|>--- conflicted
+++ resolved
@@ -6,7 +6,6 @@
 class Constants:
 
     apriltag_layout = AprilTagFieldLayout.loadField(AprilTagField.k2025ReefscapeWelded)
-    mechanism_simulations = True
 
     class CanIDs:
         LEFT_ELEVATOR_TALON = 10
@@ -75,17 +74,10 @@
         ELEVATOR_PRIORITY_ANGLE = 0.201943 # We move the pivot to this position until the elevator has reached its setpoint.
         STOW_ANGLE = 0.2854
         GROUND_INTAKE_ANGLE = -0.081543
-<<<<<<< HEAD
-        FUNNEL_INTAKE_ANGLE = 0.33
-        ALGAE_INTAKE_ANGLE = -0.05542
-        HIGH_SCORING_ANGLE =  0.202
-        MID_SCORING_ANGLE = 0.237793
-=======
         FUNNEL_INTAKE_ANGLE = 0.332
         ALGAE_INTAKE_ANGLE = -0.033
         HIGH_SCORING_ANGLE =  0.262
         MID_SCORING_ANGLE = 0.262
->>>>>>> f90c5e36
         LOW_SCORING_ANGLE = 0.338379
         NET_SCORING_ANGLE = 0.123535
         PROCESSOR_SCORING_ANGLE = 0.004639
@@ -115,15 +107,9 @@
 
     class IntakeConstants:
 
-<<<<<<< HEAD
-        CORAL_INTAKE_SPEED = 0.7
-        FUNNEL_INTAKE_SPEED = 0.4
-        CORAL_OUTPUT_SPEED = 1
-=======
         CORAL_INTAKE_SPEED = 0.5
         FUNNEL_INTAKE_SPEED = 0.4
         CORAL_OUTPUT_SPEED = 0.75
->>>>>>> f90c5e36
 
         ALGAE_INTAKE_SPEED = 1
         ALGAE_OUTPUT_SPEED = -1
@@ -146,11 +132,7 @@
 
     class FunnelConstants:
 
-<<<<<<< HEAD
-        CORAL_STATION_POSITION = 0.103
-=======
         CORAL_STATION_POSITION = 0.128
->>>>>>> f90c5e36
         STOWED_POSITION = 0
 
         GEAR_RATIO = 192/7
