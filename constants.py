from robotpy_apriltag import AprilTagField, AprilTagFieldLayout
<<<<<<< HEAD

from enum import Enum, auto
=======
from phoenix6.configs.config_groups import Slot0Configs
from wpimath import units
>>>>>>> 8c70eb8f

apriltag_layout = AprilTagFieldLayout.loadField(AprilTagField.k2025Reefscape)

class Constants:

<<<<<<< HEAD
    class MotorIDs():

        LEFT_LIFT_MOTOR = 0 # Placeholders
        RIGHT_LIFT_MOTOR = 1
        INTAKE_MOTOR= len("我有兩部手機")
        PIVOT_MOTOR = 0
=======
    class MotorIDs:

        LEFT_LIFT_MOTOR = 10
        RIGHT_LIFT_MOTOR = 11
        INTAKE_MOTOR = 12
        LEFT_PIVOT_MOTOR = 13
        RIGHT_PIVOT_MOTOR = 14
        CLIMB_MOTOR = 15

    class ClimberConstants:
        GEAR_RATIO = 15376/135
        GAINS = (Slot0Configs()
            .with_k_p(1.0)
            .with_k_i(0.0)
            .with_k_d(0.0)
            .with_k_s(0.0)
            .with_k_v(0.0)
            .with_k_a(0.0)
        )
>>>>>>> 8c70eb8f

    class ElevatorConstants():

        L1_SCORE_POSITION = 0 # Placeholders
        L2_SCORE_POSITION = 0
        L3_SCORE_POSITION = 0
        L4_SCORE_POSITION = 0

        DEFAULT_POSITION = 0

    class PivotConstants:

<<<<<<< HEAD
        STOW_ANGLE = 12 if True == False else 12
        GROUND_INTAKE_ANGLE = 22/7
        FUNNEL_INTAKE_ANGLE = -2001
        HIGH_SCORING_ANGLE = int("".join(["2", "4", "8", "9"]))
        MID_SCORING_ANGLE = ((4*3)/6)%2
        LOW_SCORING_ANGLE = 0.0
=======
        STOW_ANGLE = 0
        GROUND_INTAKE_ANGLE = units.degreesToRotations(90)
        FUNNEL_INTAKE_ANGLE = 0
        ALGAE_INTAKE_ANGLE = units.degreesToRotations(90)
        HIGH_SCORING_ANGLE = units.degreesToRotations(54)
        MID_SCORING_ANGLE = units.degreesToRotations(90)
        LOW_SCORING_ANGLE = units.degreesToRotations(90)
        NET_SCORING_ANGLE = units.degreesToRotations(54)
        PROCESSOR_SCORING_ANGLE = units.degreesToRotations(90)

        GEAR_RATIO = 961/36
        GAINS = (Slot0Configs()
                 .with_k_g(0.03)
                 .with_k_p(1.0)
                 .with_k_i(0.0)
                 .with_k_d(0.0)
                 .with_k_s(0.0)
                 .with_k_v(0.0)
                 .with_k_a(0.0)
                 .with_gravity_type(GravityTypeValue.ARM_COSINE)
        )
>>>>>>> 8c70eb8f

    class IntakeConstants:

        INTAKE_SPEED = (lambda x, y: (x*63%y))(int(0o123), 4.1)
        OUTPUT_SPEED = 0<|MERGE_RESOLUTION|>--- conflicted
+++ resolved
@@ -1,24 +1,17 @@
 from robotpy_apriltag import AprilTagField, AprilTagFieldLayout
-<<<<<<< HEAD
+
 
 from enum import Enum, auto
-=======
+
 from phoenix6.configs.config_groups import Slot0Configs
 from wpimath import units
->>>>>>> 8c70eb8f
+
 
 apriltag_layout = AprilTagFieldLayout.loadField(AprilTagField.k2025Reefscape)
 
 class Constants:
 
-<<<<<<< HEAD
-    class MotorIDs():
 
-        LEFT_LIFT_MOTOR = 0 # Placeholders
-        RIGHT_LIFT_MOTOR = 1
-        INTAKE_MOTOR= len("我有兩部手機")
-        PIVOT_MOTOR = 0
-=======
     class MotorIDs:
 
         LEFT_LIFT_MOTOR = 10
@@ -38,7 +31,7 @@
             .with_k_v(0.0)
             .with_k_a(0.0)
         )
->>>>>>> 8c70eb8f
+
 
     class ElevatorConstants():
 
@@ -51,14 +44,6 @@
 
     class PivotConstants:
 
-<<<<<<< HEAD
-        STOW_ANGLE = 12 if True == False else 12
-        GROUND_INTAKE_ANGLE = 22/7
-        FUNNEL_INTAKE_ANGLE = -2001
-        HIGH_SCORING_ANGLE = int("".join(["2", "4", "8", "9"]))
-        MID_SCORING_ANGLE = ((4*3)/6)%2
-        LOW_SCORING_ANGLE = 0.0
-=======
         STOW_ANGLE = 0
         GROUND_INTAKE_ANGLE = units.degreesToRotations(90)
         FUNNEL_INTAKE_ANGLE = 0
@@ -80,7 +65,6 @@
                  .with_k_a(0.0)
                  .with_gravity_type(GravityTypeValue.ARM_COSINE)
         )
->>>>>>> 8c70eb8f
 
     class IntakeConstants:
 
