--- conflicted
+++ resolved
@@ -4,11 +4,7 @@
 from phoenix6.configs.config_groups import NeutralModeValue, MotorOutputConfigs, FeedbackConfigs
 from phoenix6.controls import VoltageOut
 from phoenix6.hardware import TalonFX
-<<<<<<< HEAD
-from wpilib import Servo, Mechanism2d, SmartDashboard, Color8Bit
-=======
 from wpilib import Servo, Mechanism2d, Color8Bit
->>>>>>> 10fcf6f7
 from wpimath import units
 from wpimath.system.plant import DCMotor
 
@@ -54,11 +50,7 @@
         self._climber_root = self._climber_mechanism.getRoot("Root", 1 / 2, 0)
         self._climber_base = self._climber_root.appendLigament("Base", units.inchesToMeters(18.25), 90, 5, Color8Bit(194, 194, 194))
         self._climber_arm = self._climber_base.appendLigament("Arm", units.inchesToMeters(9.424631), 0, 3, Color8Bit(100, 100, 100))
-<<<<<<< HEAD
-        SmartDashboard.putData("Climber Mechanism", self._climber_mechanism)
-=======
         #SmartDashboard.putData("Climber Mechanism", self._climber_mechanism)
->>>>>>> 10fcf6f7
 
     def periodic(self):
         super().periodic()
