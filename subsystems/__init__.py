--- conflicted
+++ resolved
@@ -6,11 +6,7 @@
 from ntcore import *
 from phoenix6 import utils
 from phoenix6.hardware import TalonFX
-<<<<<<< HEAD
-from wpilib import DataLogManager, RobotBase, RobotController
-=======
-from wpilib import RobotController, DataLogManager, DriverStation
->>>>>>> e019ce7b
+from wpilib import RobotController, DataLogManager, DriverStation, RobotBase
 from wpilib.simulation import DCMotorSim
 from wpimath import units
 from wpimath.system.plant import DCMotor, LinearSystemId
@@ -63,32 +59,6 @@
         if current_state is desired_state or DriverStation.isTest() or self.is_frozen():
             return False
         self._subsystem_state = desired_state
-<<<<<<< HEAD
-        self._current_state_pub.set(self._subsystem_state.name.title().replace("_", " "))
-
-    def periodic(self):
-        self._current_state_pub.set(self._subsystem_state.name.title().replace("_", " "))
-        self._frozen_pub.set(self.is_frozen())
-        
-        # Update sim models
-        if utils.is_simulation() and not RobotBase.isReal():
-            for model in self._sim_models:
-                sim = model[1].sim_state
-                sim.set_supply_voltage(RobotController.getBatteryVoltage())
-                model[0].setInputVoltage(sim.motor_voltage)
-                model[0].update(0.02)
-
-                sim.set_raw_rotor_position(units.radiansToRotations(model[0].getAngularPosition())
-                                        * model[0].getGearing())
-                sim.set_rotor_velocity(units.radiansToRotations(model[0].getAngularVelocity())
-                                        * model[0].getGearing())
-                sim.set_rotor_acceleration(units.radiansToRotations(model[0].getAngularAcceleration())
-                                        * model[0].getGearing())
-
-    def freeze(self) -> None:
-        """Prevents new state changes."""
-        self._freeze = True
-=======
         self._current_state_pub.set(self.get_state_name())
         return True
 
@@ -111,16 +81,11 @@
     def freeze(self) -> None:
         """Prevents new state changes."""
         self._frozen = True
->>>>>>> e019ce7b
         self._frozen_pub.set(True)
 
     def unfreeze(self) -> None:
         """Allows state changes."""
-<<<<<<< HEAD
-        self._freeze = False
-=======
         self._frozen = False
->>>>>>> e019ce7b
         self._frozen_pub.set(False)
 
     def is_frozen(self) -> bool:
