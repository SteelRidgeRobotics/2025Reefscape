--- conflicted
+++ resolved
@@ -45,12 +45,13 @@
     def periodic(self):
         super().periodic()
 
+        # Store state locally to reduce repeated Enum.__get__ calls
         state = self._subsystem_state
 
+        # Skip processing if robot is spinning too fast or estimates are disabled
         if abs(self._swerve.pigeon2.get_angular_velocity_z_world().value) > 720 or state == self.SubsystemState.DISABLE_ESTIMATES:
             return
 
-<<<<<<< HEAD
         # Process vision estimates concurrently
         futures = [
             self._executor.submit(self._process_camera, cam, state)
@@ -65,24 +66,6 @@
                     utils.fpga_to_current_time(estimate.timestamp_seconds),
                     self._get_dynamic_std_devs(estimate),
                 )
-=======
-        pigeon_values = self._get_pigeon_values()
-
-        with concurrent.futures.ThreadPoolExecutor() as executor:
-            futures = {
-                executor.submit(self._process_camera, cam, state, pigeon_values): cam
-                for cam in self._cameras
-            }
-
-            for future in concurrent.futures.as_completed(futures):
-                estimate = future.result()
-                if estimate and estimate.tag_count > 0 and state is not self.SubsystemState.DISABLE_ESTIMATES:
-                    self._swerve.add_vision_measurement(
-                        estimate.pose,
-                        utils.fpga_to_current_time(estimate.timestamp_seconds),
-                        self._get_dynamic_std_devs(estimate),
-                    )
->>>>>>> 1a4bcd77
 
     def set_desired_state(self, desired_state: SubsystemState) -> None:
         if not super().set_desired_state(desired_state):
@@ -103,12 +86,8 @@
     @staticmethod
     def _update_camera_orientation(camera: str, pigeon_values: dict):
         """ Updates the camera with the latest robot orientation from the IMU. """
-<<<<<<< HEAD
         pigeon = self._swerve.pigeon2
         LimelightHelpers.set_robot_orientation_no_flush(
-=======
-        LimelightHelpers.set_robot_orientation(
->>>>>>> 1a4bcd77
             camera,
             pigeon_values["yaw"],
             pigeon_values["ang_vel_z"],
