--- conflicted
+++ resolved
@@ -36,25 +36,6 @@
 
     # Map each goal to each subsystem state to reduce code complexity
     _goal_to_states: dict[Goal,
-<<<<<<< HEAD
-    tuple[
-        Optional[PivotSubsystem.SubsystemState],
-        Optional[ElevatorSubsystem.SubsystemState],
-        Optional[FunnelSubsystem.SubsystemState]
-    ]] = {
-        Goal.DEFAULT: (PivotSubsystem.SubsystemState.STOW, ElevatorSubsystem.SubsystemState.DEFAULT, FunnelSubsystem.SubsystemState.DOWN),
-        Goal.L4_CORAL: (PivotSubsystem.SubsystemState.HIGH_SCORING, ElevatorSubsystem.SubsystemState.L4, FunnelSubsystem.SubsystemState.DOWN),
-        Goal.L3_CORAL: (PivotSubsystem.SubsystemState.L3_CORAL, ElevatorSubsystem.SubsystemState.L3, FunnelSubsystem.SubsystemState.DOWN),
-        Goal.L2_CORAL: (PivotSubsystem.SubsystemState.L2_CORAL, ElevatorSubsystem.SubsystemState.L2, FunnelSubsystem.SubsystemState.DOWN),
-        Goal.L1_CORAL: (PivotSubsystem.SubsystemState.LOW_SCORING, ElevatorSubsystem.SubsystemState.L1, FunnelSubsystem.SubsystemState.DOWN),
-        Goal.L2_ALGAE: (PivotSubsystem.SubsystemState.ALGAE_INTAKE, ElevatorSubsystem.SubsystemState.L2_ALGAE, FunnelSubsystem.SubsystemState.DOWN),
-        Goal.L3_ALGAE: (PivotSubsystem.SubsystemState.ALGAE_INTAKE, ElevatorSubsystem.SubsystemState.L3_ALGAE, FunnelSubsystem.SubsystemState.DOWN),
-        Goal.PROCESSOR: (PivotSubsystem.SubsystemState.PROCESSOR_SCORING, ElevatorSubsystem.SubsystemState.DEFAULT, FunnelSubsystem.SubsystemState.DOWN),
-        Goal.NET: (PivotSubsystem.SubsystemState.NET_SCORING, ElevatorSubsystem.SubsystemState.NET, FunnelSubsystem.SubsystemState.DOWN),
-        Goal.FUNNEL: (PivotSubsystem.SubsystemState.FUNNEL_INTAKE, ElevatorSubsystem.SubsystemState.DEFAULT, FunnelSubsystem.SubsystemState.UP),
-        Goal.FLOOR: (PivotSubsystem.SubsystemState.GROUND_INTAKE, ElevatorSubsystem.SubsystemState.DEFAULT, FunnelSubsystem.SubsystemState.DOWN),
-        Goal.CLIMBING: (PivotSubsystem.SubsystemState.AVOID_CLIMBER, ElevatorSubsystem.SubsystemState.DEFAULT, FunnelSubsystem.SubsystemState.DOWN)
-=======
             tuple[
                 Optional[PivotSubsystem.SubsystemState],
                 Optional[ElevatorSubsystem.SubsystemState],
@@ -73,7 +54,6 @@
         Goal.FUNNEL: (PivotSubsystem.SubsystemState.FUNNEL_INTAKE, ElevatorSubsystem.SubsystemState.DEFAULT, FunnelSubsystem.SubsystemState.UP, VisionSubsystem.SubsystemState.ALL_ESTIMATES),
         Goal.FLOOR: (PivotSubsystem.SubsystemState.GROUND_INTAKE, ElevatorSubsystem.SubsystemState.DEFAULT, FunnelSubsystem.SubsystemState.DOWN, VisionSubsystem.SubsystemState.ALL_ESTIMATES),
         Goal.CLIMBING: (PivotSubsystem.SubsystemState.AVOID_CLIMBER, ElevatorSubsystem.SubsystemState.DEFAULT, FunnelSubsystem.SubsystemState.DOWN, VisionSubsystem.SubsystemState.NO_ESTIMATES)
->>>>>>> f11de05d
     }
 
     def __init__(self, drivetrain: SwerveSubsystem, pivot: PivotSubsystem, elevator: ElevatorSubsystem, funnel: FunnelSubsystem, vision: VisionSubsystem) -> None:
@@ -133,13 +113,8 @@
     def _set_goal(self, goal: Goal) -> None:
         self._goal = goal
 
-<<<<<<< HEAD
-        pivot_state, elevator_state, funnel_state = self._goal_to_states.get(goal, (None, None, None))
-
+        pivot_state, elevator_state, funnel_state, vision_state = self._goal_to_states.get(goal, (None, None, None, None))
         safety_checks = self._should_enable_safety_checks(pivot_state)
-=======
-        pivot_state, elevator_state, funnel_state, vision_state = self._goal_to_states.get(goal, (None, None, None, None))
->>>>>>> f11de05d
         if pivot_state:
             self._desired_pivot_state = pivot_state
             if safety_checks:
