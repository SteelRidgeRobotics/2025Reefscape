from enum import auto, Enum
from typing import Optional

from commands2 import Command, Subsystem, cmd
<<<<<<< HEAD
from wpilib import DriverStation, SmartDashboard, Mechanism2d, Color8Bit
=======
from ntcore import NetworkTableInstance
from phoenix6 import utils
from wpilib import DriverStation, Mechanism2d, Color8Bit
>>>>>>> 10fcf6f7

from constants import Constants
from robot_state import RobotState
from subsystems.elevator import ElevatorSubsystem
from subsystems.funnel import FunnelSubsystem
from subsystems.pivot import PivotSubsystem
from subsystems.swerve import SwerveSubsystem
from subsystems.vision import VisionSubsystem


class Superstructure(Subsystem):
    """
    The Superstructure is in charge of handling all subsystems to ensure no conflicts between them.
    """

    class Goal(Enum):
        DEFAULT = auto()
        L4_CORAL = auto()
        L3_CORAL = auto()
        L2_CORAL = auto()
        L1_CORAL = auto()
        L2_ALGAE = auto()
        L3_ALGAE = auto()
        PROCESSOR = auto()
        NET = auto()
        FUNNEL = auto()
        FLOOR = auto()
        CLIMBING = auto()

    # Map each goal to each subsystem state to reduce code complexity
    _goal_to_states: dict[Goal,
            tuple[
                Optional[PivotSubsystem.SubsystemState],
                Optional[ElevatorSubsystem.SubsystemState],
                Optional[FunnelSubsystem.SubsystemState]
            ]] = {
        Goal.DEFAULT: (PivotSubsystem.SubsystemState.STOW, ElevatorSubsystem.SubsystemState.DEFAULT, FunnelSubsystem.SubsystemState.DOWN),
        Goal.L4_CORAL: (PivotSubsystem.SubsystemState.HIGH_SCORING, ElevatorSubsystem.SubsystemState.L4, FunnelSubsystem.SubsystemState.DOWN),
        Goal.L3_CORAL: (PivotSubsystem.SubsystemState.L3_CORAL, ElevatorSubsystem.SubsystemState.L3, FunnelSubsystem.SubsystemState.DOWN),
        Goal.L2_CORAL: (PivotSubsystem.SubsystemState.L2_CORAL, ElevatorSubsystem.SubsystemState.L2, FunnelSubsystem.SubsystemState.DOWN),
        Goal.L1_CORAL: (PivotSubsystem.SubsystemState.LOW_SCORING, ElevatorSubsystem.SubsystemState.L1, FunnelSubsystem.SubsystemState.DOWN),
        Goal.L2_ALGAE: (PivotSubsystem.SubsystemState.ALGAE_INTAKE, ElevatorSubsystem.SubsystemState.L2_ALGAE, FunnelSubsystem.SubsystemState.DOWN),
        Goal.L3_ALGAE: (PivotSubsystem.SubsystemState.ALGAE_INTAKE, ElevatorSubsystem.SubsystemState.L3_ALGAE, FunnelSubsystem.SubsystemState.DOWN),
        Goal.PROCESSOR: (PivotSubsystem.SubsystemState.PROCESSOR_SCORING, ElevatorSubsystem.SubsystemState.DEFAULT, FunnelSubsystem.SubsystemState.DOWN),
        Goal.NET: (PivotSubsystem.SubsystemState.NET_SCORING, ElevatorSubsystem.SubsystemState.NET, FunnelSubsystem.SubsystemState.DOWN),
        Goal.FUNNEL: (PivotSubsystem.SubsystemState.FUNNEL_INTAKE, ElevatorSubsystem.SubsystemState.DEFAULT, FunnelSubsystem.SubsystemState.UP),
        Goal.FLOOR: (PivotSubsystem.SubsystemState.GROUND_INTAKE, ElevatorSubsystem.SubsystemState.DEFAULT, FunnelSubsystem.SubsystemState.DOWN),
        Goal.CLIMBING: (PivotSubsystem.SubsystemState.AVOID_CLIMBER, ElevatorSubsystem.SubsystemState.DEFAULT, FunnelSubsystem.SubsystemState.DOWN)
    }
        
    def __init__(self, drivetrain: SwerveSubsystem, pivot: PivotSubsystem, elevator: ElevatorSubsystem, funnel: FunnelSubsystem, vision: VisionSubsystem) -> None:
        """
        Constructs the superstructure using instance of each subsystem.

        :param drivetrain: Swerve drive base
        :type drivetrain: SwerveSubsystem
        :param pivot: Pivot that rotates our intake
        :type pivot: PivotSubsystem
        :param elevator: Elevator that moves the intake up and down
        :type elevator: ElevatorSubsystem
        :param funnel: Pivot for funnel structure
        :type funnel: FunnelSubsystem
        :param vision: Handles all vision estimates
        :type vision: VisionSubsystem
        """
        super().__init__()
        self.drivetrain = drivetrain
        self.pivot = pivot
        self.elevator = elevator
        self.funnel = funnel
        self.vision = vision

        self._goal = self.Goal.DEFAULT
        self.set_goal_command(self._goal)

<<<<<<< HEAD
        state = RobotState.get_instance()
        self._elevator_old_state = state.get_elevator_state()
        self._pivot_old_state = state.get_pivot_state()
        self._pivot_old_setpoint = pivot.get_setpoint()

        self._superstructure_mechanism = Mechanism2d(1, 5, Color8Bit(0, 0, 105))
        self._superstructure_root = self._superstructure_mechanism.getRoot("Root", 1 / 2, 0.125)
        self._elevator_mech = self._superstructure_root.appendLigament("Elevator", 0.2794, 90, 5, Color8Bit(194, 194, 194))
        self._pivot_mech = self._elevator_mech.appendLigament("Pivot", 0.635, 90, 4, Color8Bit(19, 122, 127))
        SmartDashboard.putData("Superstructure Mechanism", self._superstructure_mechanism)
=======
        self._elevator_old_state = self.elevator.get_current_state()
        self._pivot_old_state = self.pivot.get_current_state()
        self._pivot_old_setpoint = self.pivot.get_setpoint()

        self._current_goal_pub = NetworkTableInstance.getDefault().getTable("Superstructure").getStringTopic("Current Goal").publish()

        if utils.is_simulation():
            self._superstructure_mechanism = Mechanism2d(1, 5, Color8Bit(0, 0, 105))
            self._superstructure_root = self._superstructure_mechanism.getRoot("Root", 1 / 2, 0.125)
            self._elevator_mech = self._superstructure_root.appendLigament("Elevator", 0.2794, 90, 5, Color8Bit(194, 194, 194))
            self._pivot_mech = self._elevator_mech.appendLigament("Pivot", 0.635, 90, 4, Color8Bit(19, 122, 127))
>>>>>>> 10fcf6f7

    def periodic(self):
        if DriverStation.isDisabled():
            return
<<<<<<< HEAD

        state = RobotState.get_instance()

        pivot_state = state.get_pivot_state()
        elevator_state = state.get_elevator_state()

        # If the elevator needs to move, check if the elevator has coral or if the pivot could interfere with the elevator. 
        if not self.elevator.is_at_setpoint() and (state.has_coral() or 
                                                   self.pivot.is_in_elevator(max(self._pivot_old_setpoint, state.get_pivot_position(), self.pivot._state_configs[pivot_state]))):
=======

        pivot_state = self.pivot.get_current_state()
        elevator_state = self.elevator.get_current_state()

        # If the elevator needs to move, check if the elevator has coral or if the pivot could interfere with the elevator. 
        if not self.elevator.is_at_setpoint():
>>>>>>> 10fcf6f7
            # Wait for Pivot to leave elevator
            self.pivot.set_desired_state(PivotSubsystem.SubsystemState.AVOID_ELEVATOR)
            self.pivot.freeze()
            if self.pivot.is_in_elevator():
                self.elevator.set_desired_state(ElevatorSubsystem.SubsystemState.IDLE)
                self.elevator.freeze()

        # Unfreeze subsystems if safe
<<<<<<< HEAD
        if not state.is_pivot_in_elevator() and pivot_state is PivotSubsystem.SubsystemState.AVOID_ELEVATOR and elevator_state is ElevatorSubsystem.SubsystemState.IDLE:
            self.elevator.unfreeze()
            self.elevator.set_desired_state(self._elevator_old_state)

        if state.is_elevator_at_setpoint() and pivot_state is PivotSubsystem.SubsystemState.AVOID_ELEVATOR:
=======
        if not self.pivot.is_in_elevator() and pivot_state is PivotSubsystem.SubsystemState.AVOID_ELEVATOR and elevator_state is ElevatorSubsystem.SubsystemState.IDLE:
            self.elevator.unfreeze()
            self.elevator.set_desired_state(self._elevator_old_state)

        if self.elevator.is_at_setpoint() and pivot_state is PivotSubsystem.SubsystemState.AVOID_ELEVATOR:
>>>>>>> 10fcf6f7
            self.pivot.unfreeze()
            self.pivot.set_desired_state(self._pivot_old_state)

        # Update old states only when necessary
        if pivot_state is not PivotSubsystem.SubsystemState.AVOID_ELEVATOR:
            self._pivot_old_state = pivot_state
            self._pivot_old_setpoint = self.pivot.get_setpoint()

        if elevator_state is not ElevatorSubsystem.SubsystemState.IDLE:
            self._elevator_old_state = elevator_state

<<<<<<< HEAD
        self._elevator_mech.setLength(self.elevator.get_height())
        self._pivot_mech.setAngle(state.get_pivot_position() * 360 - 90)
=======
    def simulationPeriodic(self) -> None:
        self._elevator_mech.setLength(self.elevator.get_height())
        self._pivot_mech.setAngle(self.pivot.get_position() * 360 - 90)
>>>>>>> 10fcf6f7

    def _set_goal(self, goal: Goal) -> None:
        self._goal = goal

        pivot_state, elevator_state, funnel_state = self._goal_to_states.get(goal, (None, None, None))
        if pivot_state:
            self.pivot.set_desired_state(pivot_state)
        if elevator_state:
            self.elevator.set_desired_state(elevator_state)
        if funnel_state:
            self.funnel.set_desired_state(funnel_state)

        self._current_goal_pub.set(goal.name)

    def set_goal_command(self, goal: Goal) -> Command:
        """
        Return a command that sets the superstructure goal to whatever the desired goal is.

        :param goal: The desired goal
        :type goal:  Goal
        :return:     A command that will set the desired goal
        :rtype:      Command
        """
        return cmd.runOnce(lambda: self._set_goal(goal), self)<|MERGE_RESOLUTION|>--- conflicted
+++ resolved
@@ -2,16 +2,10 @@
 from typing import Optional
 
 from commands2 import Command, Subsystem, cmd
-<<<<<<< HEAD
-from wpilib import DriverStation, SmartDashboard, Mechanism2d, Color8Bit
-=======
 from ntcore import NetworkTableInstance
 from phoenix6 import utils
 from wpilib import DriverStation, Mechanism2d, Color8Bit
->>>>>>> 10fcf6f7
 
-from constants import Constants
-from robot_state import RobotState
 from subsystems.elevator import ElevatorSubsystem
 from subsystems.funnel import FunnelSubsystem
 from subsystems.pivot import PivotSubsystem
@@ -84,18 +78,6 @@
         self._goal = self.Goal.DEFAULT
         self.set_goal_command(self._goal)
 
-<<<<<<< HEAD
-        state = RobotState.get_instance()
-        self._elevator_old_state = state.get_elevator_state()
-        self._pivot_old_state = state.get_pivot_state()
-        self._pivot_old_setpoint = pivot.get_setpoint()
-
-        self._superstructure_mechanism = Mechanism2d(1, 5, Color8Bit(0, 0, 105))
-        self._superstructure_root = self._superstructure_mechanism.getRoot("Root", 1 / 2, 0.125)
-        self._elevator_mech = self._superstructure_root.appendLigament("Elevator", 0.2794, 90, 5, Color8Bit(194, 194, 194))
-        self._pivot_mech = self._elevator_mech.appendLigament("Pivot", 0.635, 90, 4, Color8Bit(19, 122, 127))
-        SmartDashboard.putData("Superstructure Mechanism", self._superstructure_mechanism)
-=======
         self._elevator_old_state = self.elevator.get_current_state()
         self._pivot_old_state = self.pivot.get_current_state()
         self._pivot_old_setpoint = self.pivot.get_setpoint()
@@ -107,29 +89,16 @@
             self._superstructure_root = self._superstructure_mechanism.getRoot("Root", 1 / 2, 0.125)
             self._elevator_mech = self._superstructure_root.appendLigament("Elevator", 0.2794, 90, 5, Color8Bit(194, 194, 194))
             self._pivot_mech = self._elevator_mech.appendLigament("Pivot", 0.635, 90, 4, Color8Bit(19, 122, 127))
->>>>>>> 10fcf6f7
 
     def periodic(self):
         if DriverStation.isDisabled():
             return
-<<<<<<< HEAD
-
-        state = RobotState.get_instance()
-
-        pivot_state = state.get_pivot_state()
-        elevator_state = state.get_elevator_state()
-
-        # If the elevator needs to move, check if the elevator has coral or if the pivot could interfere with the elevator. 
-        if not self.elevator.is_at_setpoint() and (state.has_coral() or 
-                                                   self.pivot.is_in_elevator(max(self._pivot_old_setpoint, state.get_pivot_position(), self.pivot._state_configs[pivot_state]))):
-=======
 
         pivot_state = self.pivot.get_current_state()
         elevator_state = self.elevator.get_current_state()
 
         # If the elevator needs to move, check if the elevator has coral or if the pivot could interfere with the elevator. 
         if not self.elevator.is_at_setpoint():
->>>>>>> 10fcf6f7
             # Wait for Pivot to leave elevator
             self.pivot.set_desired_state(PivotSubsystem.SubsystemState.AVOID_ELEVATOR)
             self.pivot.freeze()
@@ -138,19 +107,11 @@
                 self.elevator.freeze()
 
         # Unfreeze subsystems if safe
-<<<<<<< HEAD
-        if not state.is_pivot_in_elevator() and pivot_state is PivotSubsystem.SubsystemState.AVOID_ELEVATOR and elevator_state is ElevatorSubsystem.SubsystemState.IDLE:
-            self.elevator.unfreeze()
-            self.elevator.set_desired_state(self._elevator_old_state)
-
-        if state.is_elevator_at_setpoint() and pivot_state is PivotSubsystem.SubsystemState.AVOID_ELEVATOR:
-=======
         if not self.pivot.is_in_elevator() and pivot_state is PivotSubsystem.SubsystemState.AVOID_ELEVATOR and elevator_state is ElevatorSubsystem.SubsystemState.IDLE:
             self.elevator.unfreeze()
             self.elevator.set_desired_state(self._elevator_old_state)
 
         if self.elevator.is_at_setpoint() and pivot_state is PivotSubsystem.SubsystemState.AVOID_ELEVATOR:
->>>>>>> 10fcf6f7
             self.pivot.unfreeze()
             self.pivot.set_desired_state(self._pivot_old_state)
 
@@ -162,14 +123,9 @@
         if elevator_state is not ElevatorSubsystem.SubsystemState.IDLE:
             self._elevator_old_state = elevator_state
 
-<<<<<<< HEAD
-        self._elevator_mech.setLength(self.elevator.get_height())
-        self._pivot_mech.setAngle(state.get_pivot_position() * 360 - 90)
-=======
     def simulationPeriodic(self) -> None:
         self._elevator_mech.setLength(self.elevator.get_height())
         self._pivot_mech.setAngle(self.pivot.get_position() * 360 - 90)
->>>>>>> 10fcf6f7
 
     def _set_goal(self, goal: Goal) -> None:
         self._goal = goal
