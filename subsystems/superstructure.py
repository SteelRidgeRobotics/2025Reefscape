from enum import auto, Enum

from commands2 import Command, Subsystem, cmd
from wpilib import DriverStation, SmartDashboard

from subsystems.elevator import ElevatorSubsystem
from subsystems.funnel import FunnelSubsystem
from subsystems.pivot import PivotSubsystem
from subsystems.swerve import SwerveSubsystem
from subsystems.vision import VisionSubsystem


class Superstructure(Subsystem):
    """
    The Superstructure is in charge of handling all subsystems to ensure no conflicts between them.
    """

    class Goal(Enum):
        DEFAULT = auto()
        L4_SCORING = auto()
        L3_SCORING = auto()
        L2_SCORING = auto()
        L1_SCORING = auto()
        L2_ALGAE_INTAKE = auto()
        L3_ALGAE_INTAKE = auto()
        ALGAE_SCORING_PROCESSOR = auto()
        ALGAE_SCORING_NET = auto()
        FUNNEL_INTAKE = auto()
        GROUND_INTAKE = auto()

    # Map each goal to each subsystem state to reduce code complexion
    _goal_to_states = {
        Goal.DEFAULT: (PivotSubsystem.SubsystemState.STOW, ElevatorSubsystem.SubsystemState.DEFAULT, FunnelSubsystem.SubsystemState.DOWN),
        Goal.L4_SCORING: (PivotSubsystem.SubsystemState.HIGH_SCORING, ElevatorSubsystem.SubsystemState.L4, FunnelSubsystem.SubsystemState.DOWN),
        Goal.L3_SCORING: (PivotSubsystem.SubsystemState.MID_SCORING, ElevatorSubsystem.SubsystemState.L3, FunnelSubsystem.SubsystemState.DOWN),
        Goal.L2_SCORING: (PivotSubsystem.SubsystemState.MID_SCORING, ElevatorSubsystem.SubsystemState.L2, FunnelSubsystem.SubsystemState.DOWN),
        Goal.L1_SCORING: (PivotSubsystem.SubsystemState.LOW_SCORING, ElevatorSubsystem.SubsystemState.L1, FunnelSubsystem.SubsystemState.DOWN),
        Goal.FUNNEL_INTAKE: (PivotSubsystem.SubsystemState.FUNNEL_INTAKE, ElevatorSubsystem.SubsystemState.DEFAULT, FunnelSubsystem.SubsystemState.UP),
        Goal.GROUND_INTAKE: (PivotSubsystem.SubsystemState.GROUND_INTAKE, ElevatorSubsystem.SubsystemState.DEFAULT, FunnelSubsystem.SubsystemState.DOWN),
        Goal.ALGAE_SCORING_NET: (PivotSubsystem.SubsystemState.NET_SCORING, ElevatorSubsystem.SubsystemState.NET, FunnelSubsystem.SubsystemState.DOWN),
        Goal.ALGAE_SCORING_PROCESSOR: (PivotSubsystem.SubsystemState.PROCESSOR_SCORING, ElevatorSubsystem.SubsystemState.DEFAULT, FunnelSubsystem.SubsystemState.DOWN),
        Goal.L2_ALGAE_INTAKE: (PivotSubsystem.SubsystemState.ALGAE_INTAKE, ElevatorSubsystem.SubsystemState.L2_ALGAE, FunnelSubsystem.SubsystemState.DOWN),
        Goal.L3_ALGAE_INTAKE: (PivotSubsystem.SubsystemState.ALGAE_INTAKE, ElevatorSubsystem.SubsystemState.L3_ALGAE, FunnelSubsystem.SubsystemState.DOWN),
    }
        
    def __init__(self, drivetrain: SwerveSubsystem, pivot: PivotSubsystem, elevator: ElevatorSubsystem, funnel: FunnelSubsystem, vision: VisionSubsystem) -> None:
        """
        Constructs the superstructure using instance of each subsystem.

        :param drivetrain: Swerve drive base
        :type drivetrain: SwerveSubsystem
        :param pivot: Pivot that rotates our intake
        :type pivot: PivotSubsystem
        :param elevator: Elevator that moves the intake up and down
        :type elevator: ElevatorSubsystem
        :param funnel: Pivot for funnel structure
        :type funnel: FunnelSubsystem
        :param vision: Handles all vision estimates
        :type vision: VisionSubsystem
        """
        super().__init__()
        self.drivetrain = drivetrain
        self.pivot = pivot
        self.elevator = elevator
        self.funnel = funnel
        self.vision = vision

<<<<<<< HEAD
        self._goal = self._last_goal = self.Goal.DEFAULT
        self.set_goal_command(self.Goal.DEFAULT)
=======
        self._goal = self.Goal.DEFAULT
        self.set_goal_command(self._goal)
        self._goal_commands = {}
>>>>>>> e019ce7b
    
    def periodic(self):
        if DriverStation.isTest():
            return

<<<<<<< HEAD
        self._last_goal = self._goal

        #SmartDashboard.putString("Superstructure Goal", self._goal.name)

=======
>>>>>>> e019ce7b
        if self.pivot.is_in_elevator() and not self.elevator.is_at_setpoint():
            # Wait for Pivot to leave elevator
            self.pivot.set_desired_state(PivotSubsystem.SubsystemState.AVOID_ELEVATOR)
            self.elevator.set_desired_state(ElevatorSubsystem.SubsystemState.IDLE)
            self.pivot.freeze()
            self.elevator.freeze()

        # Unfreeze subsystems if safe
        if not self.pivot.is_in_elevator() and self.pivot.get_current_state() is PivotSubsystem.SubsystemState.AVOID_ELEVATOR:
            self.elevator.unfreeze()
        if self.elevator.is_at_setpoint() and self.pivot.get_current_state() is PivotSubsystem.SubsystemState.AVOID_ELEVATOR:
            self.pivot.unfreeze()

        # Use MegaTag 1 before the match starts
        if DriverStation.isEnabled():
            self.vision.set_desired_state(VisionSubsystem.SubsystemState.MEGA_TAG_2)

    def _set_goal(self, goal: Goal) -> None:
        # if the goal is already set to this goal, return, otherwise set our goal
        current_goal = self._goal
        if goal is current_goal and not self.elevator.is_frozen() and not self.pivot.is_frozen():
            return
        current_goal = self._goal = goal

        pivot_state, elevator_state, funnel_state = self._goal_to_states.get(current_goal, (None, None, None))
        if pivot_state:
            self.pivot.set_desired_state(pivot_state)
        if elevator_state:
            self.elevator.set_desired_state(elevator_state)
        if funnel_state:
            self.funnel.set_desired_state(funnel_state)

        SmartDashboard.putString("Superstructure Goal", current_goal.name)

    def set_goal_command(self, goal: Goal) -> Command:
        """
        Return a command that sets the superstructure goal to whatever the desired goal is.

        :param goal: The desired goal
        :type goal:  Goal
        :return:     A command that will set the desired goal
        :rtype:      Command
        """
        if goal in self._goal_commands:
            return self._goal_commands[goal]

        command = cmd.startEnd(
            lambda: self._set_goal(goal),
            lambda: self._set_goal(self.Goal.DEFAULT),
            self
        )
        self._goal_commands[goal] = command
        return command<|MERGE_RESOLUTION|>--- conflicted
+++ resolved
@@ -64,27 +64,16 @@
         self.elevator = elevator
         self.funnel = funnel
         self.vision = vision
-
-<<<<<<< HEAD
-        self._goal = self._last_goal = self.Goal.DEFAULT
-        self.set_goal_command(self.Goal.DEFAULT)
-=======
+        
         self._goal = self.Goal.DEFAULT
         self.set_goal_command(self._goal)
         self._goal_commands = {}
->>>>>>> e019ce7b
     
     def periodic(self):
         if DriverStation.isTest():
             return
 
-<<<<<<< HEAD
         self._last_goal = self._goal
-
-        #SmartDashboard.putString("Superstructure Goal", self._goal.name)
-
-=======
->>>>>>> e019ce7b
         if self.pivot.is_in_elevator() and not self.elevator.is_at_setpoint():
             # Wait for Pivot to leave elevator
             self.pivot.set_desired_state(PivotSubsystem.SubsystemState.AVOID_ELEVATOR)
