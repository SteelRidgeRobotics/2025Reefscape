--- conflicted
+++ resolved
@@ -14,11 +14,8 @@
 from subsystems.elevator import ElevatorSubsystem
 from subsystems.pivot import PivotSubsystem
 from subsystems.swerve import SwerveSubsystem
-<<<<<<< HEAD
+from subsystems.funnel import FunnelSubsystem
 from subsystems.vision import VisionSubsystem
-=======
-from subsystems.funnel import FunnelSubsystem
->>>>>>> 0e85d10c
 
 
 class Superstructure(Subsystem):
@@ -39,11 +36,7 @@
         FUNNEL_INTAKE = auto()
         GROUND_INTAKE = auto()
         
-<<<<<<< HEAD
-    def __init__(self, drivetrain: SwerveSubsystem, pivot: PivotSubsystem, elevator: ElevatorSubsystem, vision: VisionSubsystem, state: RobotState) -> None:
-=======
-    def __init__(self, drivetrain: SwerveSubsystem, pivot: PivotSubsystem, elevator: ElevatorSubsystem, funnel: FunnelSubsystem, state: RobotState) -> None:
->>>>>>> 0e85d10c
+    def __init__(self, drivetrain: SwerveSubsystem, pivot: PivotSubsystem, elevator: ElevatorSubsystem, funnel: FunnelSubsystem, , vision: VisionSubsystem, state: RobotState) -> None:
         """
         Constructs the superstructure using instance of each subsystem.
 
@@ -58,11 +51,8 @@
         self.drivetrain = drivetrain
         self.pivot = pivot
         self.elevator = elevator
-<<<<<<< HEAD
+        self.funnel = funnel
         self.vision = vision
-=======
-        self.funnel = funnel
->>>>>>> 0e85d10c
         self.state = state
 
         self._goal = self._last_goal = self.Goal.DEFAULT
