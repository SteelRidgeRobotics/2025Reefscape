--- conflicted
+++ resolved
@@ -3,9 +3,7 @@
 from subsystems import StateSubsystem
 from wpilib import SmartDashboard
 from phoenix6.hardware import TalonFX
-<<<<<<< HEAD
-from phoenix6.controls import PositionDutyCycle
-=======
+
 from phoenix6.configs import TalonFXConfiguration
 from phoenix6.signals import InvertedValue
 from phoenix6.controls import PositionDutyCycle, VoltageOut, Follower
@@ -13,7 +11,6 @@
 from wpilib.sysid import SysIdRoutineLog
 from wpimath.system.plant import DCMotor
 
->>>>>>> 8c70eb8f
 from constants import Constants
 
 class Pivot(StateSubsystem):
@@ -37,9 +34,8 @@
     
         self._subsystem_state = self.SubsystemState.STOW
 
-<<<<<<< HEAD
         self.pivotMotor = TalonFX(Constants.MotorIDs.PIVOT_MOTOR)
-=======
+
         self._master_pivot_motor = TalonFX(Constants.MotorIDs.LEFT_PIVOT_MOTOR)
         self._follower_pivot_motor = TalonFX(Constants.MotorIDs.RIGHT_PIVOT_MOTOR)
 
@@ -65,8 +61,6 @@
                 self,
             ),
         )
->>>>>>> 8c70eb8f
-
     def periodic(self):
         return super().periodic()
 
