import math
from importlib import metadata
from typing import Callable, overload

from commands2 import Command, Subsystem
from commands2.sysid import SysIdRoutine
from pathplannerlib.auto import AutoBuilder, RobotConfig
from pathplannerlib.controller import PIDConstants, PPHolonomicDriveController
from pathplannerlib.util import DriveFeedforwards
from pathplannerlib.util.swerve import SwerveSetpointGenerator, SwerveSetpoint
from phoenix6 import swerve, units, utils
from phoenix6.swerve.requests import ApplyRobotSpeeds
from phoenix6.swerve.swerve_drivetrain import DriveMotorT, SteerMotorT, EncoderT
from wpilib import DriverStation, Notifier, RobotController, DataLogManager
from wpimath.geometry import Rotation2d
from wpimath.kinematics import ChassisSpeeds
from wpimath.units import rotationsToRadians

import robot
from limelight import LimelightHelpers


class SwerveSubsystem(Subsystem, swerve.SwerveDrivetrain):
    """
   Class that extends the Phoenix 6 SwerveDrivetrain class and implements
   Subsystem so it can easily be used in command-based projects.
   """

    _SIM_LOOP_PERIOD: units.second = 0.005

    _BLUE_ALLIANCE_PERSPECTIVE_ROTATION = Rotation2d.fromDegrees(0)
    """Blue alliance sees forward as 0 degrees (toward red alliance wall)"""
    _RED_ALLIANCE_PERSPECTIVE_ROTATION = Rotation2d.fromDegrees(180)
    """Red alliance sees forward as 180 degrees (toward blue alliance wall)"""

    _MAX_STEERING_VELOCITY: units.radians_per_second = rotationsToRadians(15)

    @overload
    def __init__(
            self,
            drive_motor_type: type,
            steer_motor_type: type,
            encoder_type: type,
            drivetrain_constants: swerve.SwerveDrivetrainConstants,
            modules: list[swerve.SwerveModuleConstants],
    ) -> None:
        """
        Constructs a CTRE SwerveDrivetrain using the specified constants.

        This constructs the underlying hardware devices, so users should not construct
        the devices themselves. If they need the devices, they can access them through
        getters in the classes.

        :param drive_motor_type:     Type of the drive motor
        :type drive_motor_type:      type
        :param steer_motor_type:     Type of the steer motor
        :type steer_motor_type:      type
        :param encoder_type:         Type of the azimuth encoder
        :type encoder_type:          type
        :param drivetrain_constants: Drivetrain-wide constants for the swerve drive
        :type drivetrain_constants:  swerve.SwerveDrivetrainConstants
        :param modules:              Constants for each specific module
        :type modules:               list[swerve.SwerveModuleConstants]
        """
        ...

    @overload
    def __init__(
            self,
            drive_motor_type: type,
            steer_motor_type: type,
            encoder_type: type,
            drivetrain_constants: swerve.SwerveDrivetrainConstants,
            odometry_update_frequency: units.hertz,
            modules: list[swerve.SwerveModuleConstants],
    ) -> None:
        """
        Constructs a CTRE SwerveDrivetrain using the specified constants.

        This constructs the underlying hardware devices, so users should not construct
        the devices themselves. If they need the devices, they can access them through
        getters in the classes.

        :param drive_motor_type:            Type of the drive motor
        :type drive_motor_type:             type
        :param steer_motor_type:            Type of the steer motor
        :type steer_motor_type:             type
        :param encoder_type:                Type of the azimuth encoder
        :type encoder_type:                 type
        :param drivetrain_constants:        Drivetrain-wide constants for the swerve drive
        :type drivetrain_constants:         swerve.SwerveDrivetrainConstants
        :param odometry_update_frequency:   The frequency to run the odometry loop. If
                                            unspecified or set to 0 Hz, this is 250 Hz on
                                            CAN FD, and 100 Hz on CAN 2.0.
        :type odometry_update_frequency:    units.hertz
        :param modules:                     Constants for each specific module
        :type modules:                      list[swerve.SwerveModuleConstants]
        """
        ...

    @overload
    def __init__(
            self,
            drive_motor_type: type,
            steer_motor_type: type,
            encoder_type: type,
            drivetrain_constants: swerve.SwerveDrivetrainConstants,
            odometry_update_frequency: units.hertz,
            odometry_standard_deviation: tuple[float, float, float],
            vision_standard_deviation: tuple[float, float, float],
            modules: list[swerve.SwerveModuleConstants],
    ) -> None:
        """
        Constructs a CTRE SwerveDrivetrain using the specified constants.

        This constructs the underlying hardware devices, so users should not construct
        the devices themselves. If they need the devices, they can access them through
        getters in the classes.

        :param drive_motor_type:            Type of the drive motor
        :type drive_motor_type:             type
        :param steer_motor_type:            Type of the steer motor
        :type steer_motor_type:             type
        :param encoder_type:                Type of the azimuth encoder
        :type encoder_type:                 type
        :param drivetrain_constants:        Drivetrain-wide constants for the swerve drive
        :type drivetrain_constants:         swerve.SwerveDrivetrainConstants
        :param odometry_update_frequency:   The frequency to run the odometry loop. If
                                            unspecified or set to 0 Hz, this is 250 Hz on
                                            CAN FD, and 100 Hz on CAN 2.0.
        :type odometry_update_frequency:    units.hertz
        :param odometry_standard_deviation: The standard deviation for odometry calculation
                                            in the form [x, y, theta]ᵀ, with units in meters
                                            and radians
        :type odometry_standard_deviation:  tuple[float, float, float]
        :param vision_standard_deviation:   The standard deviation for vision calculation
                                            in the form [x, y, theta]ᵀ, with units in meters
                                            and radians
        :type vision_standard_deviation:    tuple[float, float, float]
        :param modules:                     Constants for each specific module
        :type modules:                      list[swerve.SwerveModuleConstants]
        """
        ...

    def __init__(
            self,
            drive_motor_type: type[DriveMotorT],
            steer_motor_type: type[SteerMotorT],
            encoder_type: type[EncoderT],
            drivetrain_constants: swerve.SwerveDrivetrainConstants,
            arg0=None,
            arg1=None,
            arg2=None,
            arg3=None,
    ):
        Subsystem.__init__(self)
        swerve.SwerveDrivetrain.__init__(
            self, drive_motor_type, steer_motor_type, encoder_type,
            drivetrain_constants, arg0, arg1, arg2, arg3
        )

        self._sim_notifier: Notifier | None = None
        self._last_sim_time: units.second = 0.0

        self._has_applied_operator_perspective = False
        """Keep track if we've ever applied the operator perspective before or not"""

        # Swerve request to apply during path following
        self._apply_robot_speeds = ApplyRobotSpeeds()

        # Swerve requests to apply during SysId characterization
        self._translation_characterization = swerve.requests.SysIdSwerveTranslation()
        self._steer_characterization = swerve.requests.SysIdSwerveSteerGains()
        self._rotation_characterization = swerve.requests.SysIdSwerveRotation()

        self._sys_id_routine_translation = SysIdRoutine(
            SysIdRoutine.Config(),
            SysIdRoutine.Mechanism(
                lambda output: self.set_control(
                    self._translation_characterization.with_volts(output)
                ),
                lambda log: log.motor("drive")
                .voltage(self.modules[0].drive_motor.get_motor_voltage().value)
                .velocity(self.modules[0].drive_motor.get_velocity().value)
                .position(self.modules[0].drive_motor.get_position().value),
                self
            )
        )
        """SysId routine for characterizing translation. This is used to find PID gains for the drive motors."""

        self._sys_id_routine_steer = SysIdRoutine(
            SysIdRoutine.Config(
                # Use default ramp rate (1 V/s) and timeout (10 s)
                # Use dynamic voltage of 7 V
                stepVoltage=7.0
            ),
            SysIdRoutine.Mechanism(
                lambda output: self.set_control(
                    self._steer_characterization.with_volts(output)
                ),
                lambda log: log.motor("steer")
                .voltage(self.modules[0].steer_motor.get_motor_voltage().value)
                .velocity(self.modules[0].steer_motor.get_velocity().value)
                .position(self.modules[0].steer_motor.get_position().value),
                self
            )
        )
        """SysId routine for characterizing steer. This is used to find PID gains for the steer motors."""

        self._sys_id_routine_rotation = SysIdRoutine(
            SysIdRoutine.Config(
                # This is in radians per second², but SysId only supports "volts per second"
                rampRate=math.pi / 6,
                stepVoltage=7.0
            ),
            SysIdRoutine.Mechanism(
                lambda output: (
                    # output is actually radians per second, but SysId only supports "volts"
                    self.set_control(
                        self._rotation_characterization.with_rotational_rate(output)
                    )
                ),
                lambda log: log.motor("drivetrainRotation")
                .voltage(self._sys_id_routine_rotation.outputVolts)
                .position(self.pigeon2.get_yaw().value)
                .velocity(self.pigeon2.get_angular_velocity_z_world().value),
                self
            )
        )
        """
        SysId routine for characterizing rotation.
        This is used to find PID gains for the FieldCentricFacingAngle HeadingController.
        See the documentation of swerve.requests.SysIdSwerveRotation for info on importing the log to SysId.
        """

        self._sys_id_routine_to_apply = self._sys_id_routine_rotation
        """The SysId routine to test"""

        if utils.is_simulation():
            self._start_sim_thread()

        if robot.has_outdated_pathplanner():
            DataLogManager.log(f"WARN: robotpy-pathplannerlib is version {metadata.version("robotpy-pathplannerlib")}. "
                               "PathPlanner must be greater than 2025.2.1 in order to use SetpointGenerator, defaulting"
                               " to standard control.")
        self._configure_auto_builder()

    def _configure_auto_builder(self) -> None:
        config = RobotConfig.fromGUISettings()
        AutoBuilder.configure(
            lambda: self.get_state().pose,  # Supplier of current robot pose
            self.reset_pose,  # Consumer for seeding pose against auto
            lambda: self.get_state().speeds,  # Supplier of current robot speeds
            # Consumer of ChassisSpeeds and feedforwards to drive the robot
            lambda speeds, feedforwards: self.set_control(
                self._apply_robot_speeds_from_setpoint(speeds, feedforwards)
            ),
            PPHolonomicDriveController(
                PIDConstants(10.0, 0.0, 0.0),
                PIDConstants(7.0, 0.0, 0.0)
            ),
            config,
            lambda: (DriverStation.getAlliance() or DriverStation.Alliance.kBlue) == DriverStation.Alliance.kRed,
            self
        )

        self._setpoint_generator = SwerveSetpointGenerator(config, self._MAX_STEERING_VELOCITY)

        state = self.get_state()
        self._prev_setpoint = SwerveSetpoint(state.speeds, state.module_states, DriveFeedforwards.zeros(config.numModules))

    def _apply_robot_speeds_from_setpoint(self, speeds: ChassisSpeeds, feedforwards: DriveFeedforwards) -> ApplyRobotSpeeds:
        if robot.has_outdated_pathplanner():
            # https://github.com/mjansen4857/pathplanner/pull/999
            return (self._apply_robot_speeds
                .with_speeds(speeds)
                .with_wheel_force_feedforwards_x(feedforwards.robotRelativeForcesXNewtons)
                .with_wheel_force_feedforwards_y(feedforwards.robotRelativeForcesYNewtons)
            )

        self._prev_setpoint = self._setpoint_generator.generateSetpoint(
            self._prev_setpoint,
            speeds,
            0.02
        )

        return (self._apply_robot_speeds
            .with_speeds(self._prev_setpoint.robot_relative_speeds)
            .with_wheel_force_feedforwards_x(self._prev_setpoint.feedforwards.robotRelativeForcesXNewtons)
            .with_wheel_force_feedforwards_y(self._prev_setpoint.feedforwards.robotRelativeForcesYNewtons)
        )

    def apply_request(
            self, request: Callable[[], swerve.requests.SwerveRequest]
    ) -> Command:
        """
        Returns a command that applies the specified control request to this swerve drivetrain.
        :param request: Lambda returning the request to apply
        :type request: Callable[[], swerve.requests.SwerveRequest]
        :returns: Command to run
        :rtype: Command
        """
        return self.run(lambda: self.set_control(request()))

    def sys_id_quasistatic(self, direction: SysIdRoutine.Direction) -> Command:
        return self._sys_id_routine_to_apply.quasistatic(direction)

    def sys_id_dynamic(self, direction: SysIdRoutine.Direction) -> Command:
        return self._sys_id_routine_to_apply.dynamic(direction)

    def periodic(self) -> None:
        # Periodically try to apply the operator perspective.
        # If we haven't applied the operator perspective before, then we should apply it regardless of DS state.
        # This allows us to correct the perspective in case the robot code restarts mid-match.
        # Otherwise, only check and apply the operator perspective if the DS is disabled.
        # This ensures driving behavior doesn't change until an explicit disable event occurs during testing.
        if not self._has_applied_operator_perspective or DriverStation.isDisabled():
            alliance_color = DriverStation.getAlliance()
            if alliance_color is not None:
                self.set_operator_perspective_forward(
                    self._RED_ALLIANCE_PERSPECTIVE_ROTATION
                    if alliance_color == DriverStation.Alliance.kRed
                    else self._BLUE_ALLIANCE_PERSPECTIVE_ROTATION
                )
                self._has_applied_operator_perspective = True

        if not utils.is_simulation():
            self._add_vision_measurements()

<<<<<<< HEAD

        
        LimelightHelpers.set_robot_orientation("", self.get_state().pose.rotation().degrees(), 0, 0, 0, 0, 0)
        pose_estimate = LimelightHelpers.get_botpose_estimate_wpiblue_megatag2("")
        if self.pigeon2.get_angular_velocity_z_world().value > 720:
            doRejectUpdate = True
        if pose_estimate.tag_count == 0:
            doRejectUpdate = True
        if not doRejectUpdate:
            self.set_vision_measurement_std_devs((.6, .6, 999999))
            self.add_vision_measurement(pose_estimate.pose, pose_estimate.timestamp_seconds)

    def _add_vision_measurements(self):
=======
    def _add_vision_measurements(self) -> None:
>>>>>>> e09c7e8f
        LimelightHelpers.set_robot_orientation(
            "",
            self.pigeon2.get_yaw().value,
            self.pigeon2.get_angular_velocity_z_world().value,
            self.pigeon2.get_pitch().value,
            self.pigeon2.get_angular_velocity_y_world().value,
            self.pigeon2.get_roll().value,
            self.pigeon2.get_angular_velocity_x_world().value
        )
        mega_tag2 = LimelightHelpers.get_botpose_estimate_wpiblue_megatag2("")
        if not abs(self.pigeon2.get_angular_velocity_z_world().value) > 720 and not mega_tag2.tag_count == 0:
            self.set_vision_measurement_std_devs((0.7, 0.7, 9999999))
            self.add_vision_measurement(mega_tag2.pose, utils.fpga_to_current_time(mega_tag2.timestamp_seconds))

    def _start_sim_thread(self) -> None:
        def _sim_periodic():
            current_time = utils.get_current_time_seconds()
            delta_time = current_time - self._last_sim_time
            self._last_sim_time = current_time

            # use the measured time delta, get battery voltage from WPILib
            self.update_sim_state(delta_time, RobotController.getBatteryVoltage())

        self._last_sim_time = utils.get_current_time_seconds()
        self._sim_notifier = Notifier(_sim_periodic)
        self._sim_notifier.startPeriodic(self._SIM_LOOP_PERIOD)<|MERGE_RESOLUTION|>--- conflicted
+++ resolved
@@ -327,7 +327,6 @@
         if not utils.is_simulation():
             self._add_vision_measurements()
 
-<<<<<<< HEAD
 
         
         LimelightHelpers.set_robot_orientation("", self.get_state().pose.rotation().degrees(), 0, 0, 0, 0, 0)
@@ -340,10 +339,7 @@
             self.set_vision_measurement_std_devs((.6, .6, 999999))
             self.add_vision_measurement(pose_estimate.pose, pose_estimate.timestamp_seconds)
 
-    def _add_vision_measurements(self):
-=======
     def _add_vision_measurements(self) -> None:
->>>>>>> e09c7e8f
         LimelightHelpers.set_robot_orientation(
             "",
             self.pigeon2.get_yaw().value,
