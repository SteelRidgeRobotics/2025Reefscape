from typing import Self

from wpimath import units

from subsystems import StateSubsystem
from subsystems.elevator import ElevatorSubsystem
from subsystems.pivot import PivotSubsystem
<<<<<<< HEAD
from subsystems.swerve import SwerveSubsystem


class RobotState(Subsystem):

    starting_pose: Pose2d | None = None

    def __init__(self, drivetrain: SwerveSubsystem, pivot: PivotSubsystem, elevator: ElevatorSubsystem, climber: ClimberSubsystem):
        super().__init__()
        self._swerve = drivetrain
        self._pivot = pivot
        self._elevator = elevator
        self._climber = climber

        self._swerve_state = self._swerve.get_state()

        self._field = Field2d()
        SmartDashboard.putData("Field", self._field)
        self._field.setRobotPose(Pose2d())

        self._table = NetworkTableInstance.getDefault().getTable("Telemetry")

        # Network table topics
        self._current_pose = self._table.getStructTopic("current_pose", Pose2d).publish()
        self._chassis_speeds = self._table.getStructTopic("chassis_speeds", ChassisSpeeds).publish()
        self._odom_freq = self._table.getDoubleTopic("odometry_frequency").publish()
        self._teleop_speed = self._table.getDoubleTopic("current_speed").publish()
        self._module_states = self._table.getStructArrayTopic("module_states", SwerveModuleState).publish()
        self._module_targets = self._table.getStructArrayTopic("module_targets", SwerveModuleState).publish()
        self._swerve_data = self._table.getSubTable("Swerve Data")
        self._swerve_data.getEntry(".type").setString("SwerveDrive")  # Tells Elastic what widget this is

        PathPlannerLogging.setLogTargetPoseCallback(lambda pose: self._field.getObject("targetPose").setPose(pose))
        PathPlannerLogging.setLogActivePathCallback(lambda poses: self._field.getObject("activePath").setPoses(poses[::3]))

        self._superstructure_mechanism = None
        self._climber_mechanism = None
        if utils.is_simulation():
            self._setup_simulation_mechanisms()

    def getField(self) -> Field2d:

        return self._field

    def _setup_simulation_mechanisms(self):
        self._superstructure_mechanism = Mechanism2d(1, 5, Color8Bit(0, 0, 105))
        self._superstructure_root = self._superstructure_mechanism.getRoot("Root", 1 / 2, 0.125)
        self._elevator_mech = self._superstructure_root.appendLigament("Elevator", 0.2794, 90, 5, Color8Bit(194, 194, 194))
        self._pivot_mech = self._elevator_mech.appendLigament("Pivot", 0.635, 90, 4, Color8Bit(19, 122, 127))
        SmartDashboard.putData("Superstructure Mechanism", self._superstructure_mechanism)

        self._climber_mechanism = Mechanism2d(1, 1)
        self._climber_root = self._climber_mechanism.getRoot("Root", 1/2, 0)
        self._climber_base = self._climber_root.appendLigament("Base", units.inchesToMeters(18.25), 90, 5, Color8Bit(194, 194, 194))
        self._climber_arm = self._climber_base.appendLigament("Arm", units.inchesToMeters(9.424631), 0, 3, Color8Bit(100, 100, 100))
        SmartDashboard.putData("Climber Mechanism", self._climber_mechanism)

    def periodic(self) -> None:
        state = self._swerve.get_state_copy()
        self._log_swerve_state(state)

    def simulationPeriodic(self) -> None:
        self.update_mechanisms()

    def _log_swerve_state(self, state: swerve.SwerveDrivetrain.SwerveDriveState) -> None:
        """
        Logs desired info with the given swerve state. Called by the
        Phoenix 6 drivetrain method every time the odometry thread is
        updated.
        """

        self._field.setRobotPose(state.pose)
        self._current_pose.set(state.pose)

        self._odom_freq.set(1.0 / state.odometry_period)

        self._module_states.set(state.module_states)
        self._module_targets.set(state.module_targets)
        self._chassis_speeds.set(state.speeds)

        for i, module_state in enumerate(state.module_states):
            self._swerve_data.getEntry(f"Module {i} Angle").setDouble(module_state.angle.radians())
            self._swerve_data.getEntry(f"Module {i} Velocity").setDouble(module_state.speed)

        robot_angle = (self._swerve.get_operator_forward_direction() + state.pose.rotation()).radians()
        self._swerve_data.getEntry("Robot Angle").setDouble(robot_angle)

    def update_mechanisms(self) -> None:
        if self._superstructure_mechanism:
            self._elevator_mech.setLength(self._elevator.get_height())
            self._pivot_mech.setAngle(self._pivot.get_angle() - 90)
=======
>>>>>>> d962f344

class RobotState:
    """Singleton for getting subsystem positions and measurements. Handles all subsystem "communication"."""
    _instance = None

    def __new__(cls, pivot: PivotSubsystem, elevator: ElevatorSubsystem):
        if cls._instance is None:
            cls._instance = super(RobotState, cls).__new__(cls)
            cls._instance._pivot = pivot
            cls._instance._elevator = elevator
        return cls._instance

    @classmethod
    def get_instance(cls) -> Self:
        """:returns: the singleton instance, or raises an error if it has not been initialized."""
        if cls._instance is None:
            raise RuntimeError("RobotState has not been initialized.")
        return cls._instance

    def get_pivot_angle(self) -> units.degrees:
        """:returns: The pivot position, in degrees. An angle of 0 means the pivot is fully extended horizontally."""
        return self._pivot.get_angle()

    def get_pivot_state(self) -> StateSubsystem.SubsystemState:
        """:returns: the current state of the pivot."""
        return self._pivot.get_current_state()

    def is_pivot_in_elevator(self) -> bool:
        """:returns: True if the pivot is in the elevator."""
        return self._pivot.is_in_elevator()

    def is_elevator_at_setpoint(self) -> bool:
        """:returns: True if the elevator is at its desired setpoint."""
        return self._elevator.is_at_setpoint()

    def get_elevator_state(self) -> StateSubsystem.SubsystemState:
        """:returns: the current state of the elevator."""
        return self._elevator.get_current_state()<|MERGE_RESOLUTION|>--- conflicted
+++ resolved
@@ -5,100 +5,6 @@
 from subsystems import StateSubsystem
 from subsystems.elevator import ElevatorSubsystem
 from subsystems.pivot import PivotSubsystem
-<<<<<<< HEAD
-from subsystems.swerve import SwerveSubsystem
-
-
-class RobotState(Subsystem):
-
-    starting_pose: Pose2d | None = None
-
-    def __init__(self, drivetrain: SwerveSubsystem, pivot: PivotSubsystem, elevator: ElevatorSubsystem, climber: ClimberSubsystem):
-        super().__init__()
-        self._swerve = drivetrain
-        self._pivot = pivot
-        self._elevator = elevator
-        self._climber = climber
-
-        self._swerve_state = self._swerve.get_state()
-
-        self._field = Field2d()
-        SmartDashboard.putData("Field", self._field)
-        self._field.setRobotPose(Pose2d())
-
-        self._table = NetworkTableInstance.getDefault().getTable("Telemetry")
-
-        # Network table topics
-        self._current_pose = self._table.getStructTopic("current_pose", Pose2d).publish()
-        self._chassis_speeds = self._table.getStructTopic("chassis_speeds", ChassisSpeeds).publish()
-        self._odom_freq = self._table.getDoubleTopic("odometry_frequency").publish()
-        self._teleop_speed = self._table.getDoubleTopic("current_speed").publish()
-        self._module_states = self._table.getStructArrayTopic("module_states", SwerveModuleState).publish()
-        self._module_targets = self._table.getStructArrayTopic("module_targets", SwerveModuleState).publish()
-        self._swerve_data = self._table.getSubTable("Swerve Data")
-        self._swerve_data.getEntry(".type").setString("SwerveDrive")  # Tells Elastic what widget this is
-
-        PathPlannerLogging.setLogTargetPoseCallback(lambda pose: self._field.getObject("targetPose").setPose(pose))
-        PathPlannerLogging.setLogActivePathCallback(lambda poses: self._field.getObject("activePath").setPoses(poses[::3]))
-
-        self._superstructure_mechanism = None
-        self._climber_mechanism = None
-        if utils.is_simulation():
-            self._setup_simulation_mechanisms()
-
-    def getField(self) -> Field2d:
-
-        return self._field
-
-    def _setup_simulation_mechanisms(self):
-        self._superstructure_mechanism = Mechanism2d(1, 5, Color8Bit(0, 0, 105))
-        self._superstructure_root = self._superstructure_mechanism.getRoot("Root", 1 / 2, 0.125)
-        self._elevator_mech = self._superstructure_root.appendLigament("Elevator", 0.2794, 90, 5, Color8Bit(194, 194, 194))
-        self._pivot_mech = self._elevator_mech.appendLigament("Pivot", 0.635, 90, 4, Color8Bit(19, 122, 127))
-        SmartDashboard.putData("Superstructure Mechanism", self._superstructure_mechanism)
-
-        self._climber_mechanism = Mechanism2d(1, 1)
-        self._climber_root = self._climber_mechanism.getRoot("Root", 1/2, 0)
-        self._climber_base = self._climber_root.appendLigament("Base", units.inchesToMeters(18.25), 90, 5, Color8Bit(194, 194, 194))
-        self._climber_arm = self._climber_base.appendLigament("Arm", units.inchesToMeters(9.424631), 0, 3, Color8Bit(100, 100, 100))
-        SmartDashboard.putData("Climber Mechanism", self._climber_mechanism)
-
-    def periodic(self) -> None:
-        state = self._swerve.get_state_copy()
-        self._log_swerve_state(state)
-
-    def simulationPeriodic(self) -> None:
-        self.update_mechanisms()
-
-    def _log_swerve_state(self, state: swerve.SwerveDrivetrain.SwerveDriveState) -> None:
-        """
-        Logs desired info with the given swerve state. Called by the
-        Phoenix 6 drivetrain method every time the odometry thread is
-        updated.
-        """
-
-        self._field.setRobotPose(state.pose)
-        self._current_pose.set(state.pose)
-
-        self._odom_freq.set(1.0 / state.odometry_period)
-
-        self._module_states.set(state.module_states)
-        self._module_targets.set(state.module_targets)
-        self._chassis_speeds.set(state.speeds)
-
-        for i, module_state in enumerate(state.module_states):
-            self._swerve_data.getEntry(f"Module {i} Angle").setDouble(module_state.angle.radians())
-            self._swerve_data.getEntry(f"Module {i} Velocity").setDouble(module_state.speed)
-
-        robot_angle = (self._swerve.get_operator_forward_direction() + state.pose.rotation()).radians()
-        self._swerve_data.getEntry("Robot Angle").setDouble(robot_angle)
-
-    def update_mechanisms(self) -> None:
-        if self._superstructure_mechanism:
-            self._elevator_mech.setLength(self._elevator.get_height())
-            self._pivot_mech.setAngle(self._pivot.get_angle() - 90)
-=======
->>>>>>> d962f344
 
 class RobotState:
     """Singleton for getting subsystem positions and measurements. Handles all subsystem "communication"."""
