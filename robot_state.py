from commands2 import Subsystem
from ntcore import NetworkTableInstance
from pathplannerlib.logging import PathPlannerLogging
from phoenix6 import swerve, utils
from wpilib import Field2d, SmartDashboard, Mechanism2d, Color8Bit
from wpimath import units
from wpimath.geometry import Pose2d
from wpimath.kinematics import ChassisSpeeds, SwerveModuleState

<<<<<<< HEAD
from constants import Constants
=======
>>>>>>> f90c5e36
from subsystems.climber import ClimberSubsystem
from subsystems.elevator import ElevatorSubsystem
from subsystems.pivot import PivotSubsystem
from subsystems.swerve import SwerveSubsystem


class RobotState(Subsystem):

    starting_pose: Pose2d | None = None

    def __init__(self, drivetrain: SwerveSubsystem, pivot: PivotSubsystem, elevator: ElevatorSubsystem, climber: ClimberSubsystem):
        super().__init__()
        self._swerve = drivetrain
        self._pivot = pivot
        self._elevator = elevator
        self._climber = climber

        self._swerve_state = self._swerve.get_state()

        self._field = Field2d()
        SmartDashboard.putData("Field", self._field)
        self._field.setRobotPose(Pose2d())

        self._table = NetworkTableInstance.getDefault().getTable("Telemetry")

        # Network table topics
        self._current_pose = self._table.getStructTopic("current_pose", Pose2d).publish()
        self._chassis_speeds = self._table.getStructTopic("chassis_speeds", ChassisSpeeds).publish()
        self._odom_freq = self._table.getDoubleTopic("odometry_frequency").publish()
        self._teleop_speed = self._table.getDoubleTopic("current_speed").publish()
        self._module_states = self._table.getStructArrayTopic("module_states", SwerveModuleState).publish()
        self._module_targets = self._table.getStructArrayTopic("module_targets", SwerveModuleState).publish()
        self._swerve_data = self._table.getSubTable("Swerve Data")
        self._swerve_data.getEntry(".type").setString("SwerveDrive")  # Tells Elastic what widget this is

        PathPlannerLogging.setLogTargetPoseCallback(lambda pose: self._field.getObject("targetPose").setPose(pose))
        PathPlannerLogging.setLogActivePathCallback(lambda poses: self._field.getObject("activePath").setPoses(poses[::3]))

        self._superstructure_mechanism = None
        self._climber_mechanism = None
        if utils.is_simulation():
            self._setup_simulation_mechanisms()

    def _setup_simulation_mechanisms(self):
<<<<<<< HEAD
        if Constants.mechanism_simulations:
            self._superstructure_mechanism = Mechanism2d(1, 5, Color8Bit(0, 0, 105))
            self._superstructure_root = self._superstructure_mechanism.getRoot("Root", 1 / 2, 0.125)
            self._elevator_mech = self._superstructure_root.appendLigament("Elevator", 0.2794, 90, 5, Color8Bit(194, 194, 194))
            self._pivot_mech = self._elevator_mech.appendLigament("Pivot", 0.635, 90, 4, Color8Bit(19, 122, 127))
            SmartDashboard.putData("Superstructure Mechanism", self._superstructure_mechanism)
=======
        self._superstructure_mechanism = Mechanism2d(1, 5, Color8Bit(0, 0, 105))
        self._superstructure_root = self._superstructure_mechanism.getRoot("Root", 1 / 2, 0.125)
        self._elevator_mech = self._superstructure_root.appendLigament("Elevator", 0.2794, 90, 5, Color8Bit(194, 194, 194))
        self._pivot_mech = self._elevator_mech.appendLigament("Pivot", 0.635, 90, 4, Color8Bit(19, 122, 127))
        SmartDashboard.putData("Superstructure Mechanism", self._superstructure_mechanism)

        self._climber_mechanism = Mechanism2d(1, 1)
        self._climber_root = self._climber_mechanism.getRoot("Root", 1/2, 0)
        self._climber_base = self._climber_root.appendLigament("Base", units.inchesToMeters(18.25), 90, 5, Color8Bit(194, 194, 194))
        self._climber_arm = self._climber_base.appendLigament("Arm", units.inchesToMeters(9.424631), 0, 3, Color8Bit(100, 100, 100))
        SmartDashboard.putData("Climber Mechanism", self._climber_mechanism)
>>>>>>> f90c5e36

            self._climber_mechanism = Mechanism2d(1, 1)
            self._climber_root = self._climber_mechanism.getRoot("Root", 1/2, 0)
            self._climber_base = self._climber_root.appendLigament("Base", units.inchesToMeters(18.25), 90, 5, Color8Bit(194, 194, 194))
            self._climber_arm = self._climber_base.appendLigament("Arm", units.inchesToMeters(9.424631), 0, 3, Color8Bit(100, 100, 100))
            SmartDashboard.putData("Climber Mechanism", self._climber_mechanism)

    def periodic(self) -> None:
        state = self._swerve.get_state_copy()
        self._log_swerve_state(state)

    def simulationPeriodic(self) -> None:
        self.update_mechanisms()

    def _log_swerve_state(self, state: swerve.SwerveDrivetrain.SwerveDriveState) -> None:
        """
        Logs desired info with the given swerve state. Called by the
        Phoenix 6 drivetrain method every time the odometry thread is
        updated.
        """

        self._field.setRobotPose(state.pose)
        self._current_pose.set(state.pose)

        self._odom_freq.set(1.0 / state.odometry_period)

        self._module_states.set(state.module_states)
        self._module_targets.set(state.module_targets)
        self._chassis_speeds.set(state.speeds)

        for i, module_state in enumerate(state.module_states):
            self._swerve_data.getEntry(f"Module {i} Angle").setDouble(module_state.angle.radians())
            self._swerve_data.getEntry(f"Module {i} Velocity").setDouble(module_state.speed)

        robot_angle = (self._swerve.get_operator_forward_direction() + state.pose.rotation()).radians()
        self._swerve_data.getEntry("Robot Angle").setDouble(robot_angle)

    def update_mechanisms(self) -> None:
        if self._superstructure_mechanism:
            self._elevator_mech.setLength(self._elevator.get_height())
            self._pivot_mech.setAngle(self._pivot.get_angle() - 90)

        if self._climber_mechanism:
<<<<<<< HEAD
            self._climber_arm.setAngle(self._climber.get_position() * 360)

    @classmethod
    def getExpectedAngle(cls):
        if cls.starting_pose:
            return cls.starting_pose.rotation()
        return None
=======
            self._climber_arm.setAngle(self._climber.get_position() * 360)
>>>>>>> f90c5e36
<|MERGE_RESOLUTION|>--- conflicted
+++ resolved
@@ -7,10 +7,6 @@
 from wpimath.geometry import Pose2d
 from wpimath.kinematics import ChassisSpeeds, SwerveModuleState
 
-<<<<<<< HEAD
-from constants import Constants
-=======
->>>>>>> f90c5e36
 from subsystems.climber import ClimberSubsystem
 from subsystems.elevator import ElevatorSubsystem
 from subsystems.pivot import PivotSubsystem
@@ -55,14 +51,6 @@
             self._setup_simulation_mechanisms()
 
     def _setup_simulation_mechanisms(self):
-<<<<<<< HEAD
-        if Constants.mechanism_simulations:
-            self._superstructure_mechanism = Mechanism2d(1, 5, Color8Bit(0, 0, 105))
-            self._superstructure_root = self._superstructure_mechanism.getRoot("Root", 1 / 2, 0.125)
-            self._elevator_mech = self._superstructure_root.appendLigament("Elevator", 0.2794, 90, 5, Color8Bit(194, 194, 194))
-            self._pivot_mech = self._elevator_mech.appendLigament("Pivot", 0.635, 90, 4, Color8Bit(19, 122, 127))
-            SmartDashboard.putData("Superstructure Mechanism", self._superstructure_mechanism)
-=======
         self._superstructure_mechanism = Mechanism2d(1, 5, Color8Bit(0, 0, 105))
         self._superstructure_root = self._superstructure_mechanism.getRoot("Root", 1 / 2, 0.125)
         self._elevator_mech = self._superstructure_root.appendLigament("Elevator", 0.2794, 90, 5, Color8Bit(194, 194, 194))
@@ -74,13 +62,6 @@
         self._climber_base = self._climber_root.appendLigament("Base", units.inchesToMeters(18.25), 90, 5, Color8Bit(194, 194, 194))
         self._climber_arm = self._climber_base.appendLigament("Arm", units.inchesToMeters(9.424631), 0, 3, Color8Bit(100, 100, 100))
         SmartDashboard.putData("Climber Mechanism", self._climber_mechanism)
->>>>>>> f90c5e36
-
-            self._climber_mechanism = Mechanism2d(1, 1)
-            self._climber_root = self._climber_mechanism.getRoot("Root", 1/2, 0)
-            self._climber_base = self._climber_root.appendLigament("Base", units.inchesToMeters(18.25), 90, 5, Color8Bit(194, 194, 194))
-            self._climber_arm = self._climber_base.appendLigament("Arm", units.inchesToMeters(9.424631), 0, 3, Color8Bit(100, 100, 100))
-            SmartDashboard.putData("Climber Mechanism", self._climber_mechanism)
 
     def periodic(self) -> None:
         state = self._swerve.get_state_copy()
@@ -118,14 +99,4 @@
             self._pivot_mech.setAngle(self._pivot.get_angle() - 90)
 
         if self._climber_mechanism:
-<<<<<<< HEAD
-            self._climber_arm.setAngle(self._climber.get_position() * 360)
-
-    @classmethod
-    def getExpectedAngle(cls):
-        if cls.starting_pose:
-            return cls.starting_pose.rotation()
-        return None
-=======
-            self._climber_arm.setAngle(self._climber.get_position() * 360)
->>>>>>> f90c5e36
+            self._climber_arm.setAngle(self._climber.get_position() * 360)