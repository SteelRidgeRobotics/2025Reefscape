import commands2
import commands2.button
from commands2 import cmd
from commands2.sysid import SysIdRoutine
from pathplannerlib.auto import AutoBuilder
from pathplannerlib.path import PathConstraints
from phoenix6 import SignalLogger, swerve
from wpilib import DriverStation, SmartDashboard
from wpimath.geometry import Rotation2d
from wpimath.units import rotationsToRadians

from generated.tuner_constants import TunerConstants
from robot_state import RobotState
from subsystems.climber import ClimberSubsystem
from subsystems.elevator import ElevatorSubsystem
from subsystems.intake import IntakeSubsystem
from subsystems.pivot import PivotSubsystem
from subsystems.superstructure import Superstructure


class RobotContainer:

    def __init__(self) -> None:
        self._max_speed = (
            TunerConstants.speed_at_12_volts
        )  # speed_at_12_volts desired top speed
        self._max_angular_rate = rotationsToRadians(
            1
        )  # 3/4 of a rotation per second max angular velocity

        self._driver_controller = commands2.button.CommandXboxController(0)
        self._function_controller = commands2.button.CommandXboxController(1)
        self.path_constraints = PathConstraints(1, 1, 1, 1, unlimited=False)
        self.trigger_margin = .75

        self.drivetrain = TunerConstants.create_drivetrain()

        self.climber = ClimberSubsystem()
        self.pivot = PivotSubsystem()
        self.intake = IntakeSubsystem()
        self.elevator = ElevatorSubsystem()

        self.superstructure = Superstructure(self.drivetrain, self.pivot, self.elevator)
        self.robot_state = RobotState(self.drivetrain, self.pivot, self.elevator)

        # These are the paths for pathfinding to look for
        self.preloaded_paths = {
            "Coral A" : PathPlannerPath.fromPathFile("Coral A"),
            "Coral B" : PathPlannerPath.fromPathFile("Coral B"),
            "Coral C" : PathPlannerPath.fromPathFile("Coral C"),
            "Coral D" : PathPlannerPath.fromPathFile("Coral D"),
            "Coral E" : PathPlannerPath.fromPathFile("Coral E"),
            "Coral F" : PathPlannerPath.fromPathFile("Coral F"),
            "Coral G" : PathPlannerPath.fromPathFile("Coral G"),
            "Coral H" : PathPlannerPath.fromPathFile("Coral H"),
            "Coral I" : PathPlannerPath.fromPathFile("Coral I"),
            "Coral J" : PathPlannerPath.fromPathFile("Coral J"),
            "Coral K" : PathPlannerPath.fromPathFile("Coral K"),
            "Coral L" : PathPlannerPath.fromPathFile("Coral L"),
            "Coral Station 1" : PathPlannerPath.fromPathFile("Coral Station 1"),
            "Coral Station 2" : PathPlannerPath.fromPathFile("Coral Station 2"),
        } # Ends the dictionary

        # Setting up bindings for necessary control of the swerve drive platform
        self._field_centric = (
            swerve.requests.FieldCentric()
            .with_deadband(self._max_speed * 0.01)
            .with_rotational_deadband(
                self._max_angular_rate * 0.01
            )  # Add a 10% deadband
            .with_drive_request_type(
                swerve.SwerveModule.DriveRequestType.OPEN_LOOP_VOLTAGE
            )  # Use open-loop control for drive motors
        )
        self._robot_centric = (
            swerve.requests.RobotCentric()
            .with_deadband(self._max_speed * 0.01)
            .with_rotational_deadband(
                self._max_angular_rate * 0.01
            )  # Add a 10% deadband
            .with_drive_request_type(
                swerve.SwerveModule.DriveRequestType.OPEN_LOOP_VOLTAGE
            )  # Use open-loop control for drive motors
        )
        self._brake = swerve.requests.SwerveDriveBrake()
        self._point = swerve.requests.PointWheelsAt()

        # Path follower
        self._auto_chooser = AutoBuilder.buildAutoChooser("Auto Chooser")
        SmartDashboard.putData("Auto Mode", self._auto_chooser)

        # Configure the button bindings
        self.configure_button_bindings()

    def configure_button_bindings(self) -> None:
        self.drivetrain.setDefaultCommand(
            self.drivetrain.apply_request(
                lambda: (
                    self._field_centric.with_velocity_x(
                        -self._driver_controller.getLeftY() * self._max_speed
                    )
                    .with_velocity_y(
                        -self._driver_controller.getLeftX() * self._max_speed
                    )
                    .with_rotational_rate(
                        -self._driver_controller.getRightX() * self._max_angular_rate
                    )
                )
            )
        )

        self._driver_controller.a().whileTrue(self.drivetrain.apply_request(lambda: self._brake))
        self._driver_controller.b().whileTrue(
            self.drivetrain.apply_request(
                lambda: self._point.with_module_direction(
                    Rotation2d(-self._driver_controller.getLeftY(), -self._driver_controller.getLeftX())
                )
            )
        )

        (self._driver_controller.back() & self._driver_controller.y()).onTrue(commands2.InstantCommand(lambda: SignalLogger.start())).whileTrue(
            self.drivetrain.sys_id_dynamic(SysIdRoutine.Direction.kForward).onlyIf(lambda: not DriverStation.isFMSAttached())
        )
        (self._driver_controller.back() & self._driver_controller.x()).onTrue(commands2.InstantCommand(lambda: SignalLogger.start())).whileTrue(
            self.drivetrain.sys_id_dynamic(SysIdRoutine.Direction.kReverse).onlyIf(lambda: not DriverStation.isFMSAttached())
        )
        (self._driver_controller.start() & self._driver_controller.y()).onTrue(commands2.InstantCommand(lambda: SignalLogger.start())).whileTrue(
            self.drivetrain.sys_id_quasistatic(SysIdRoutine.Direction.kForward).onlyIf(lambda: not DriverStation.isFMSAttached())
        )
        (self._driver_controller.start() & self._driver_controller.x()).onTrue(commands2.InstantCommand(lambda: SignalLogger.start())).whileTrue(
            self.drivetrain.sys_id_quasistatic(SysIdRoutine.Direction.kReverse).onlyIf(lambda: not DriverStation.isFMSAttached())
        )

        self._driver_controller.leftBumper().onTrue(
            self.drivetrain.runOnce(lambda: self.drivetrain.seed_field_centric())
        )

<<<<<<< HEAD

        
        (commands2.button.Trigger(lambda: self._driver_controller.getLeftTriggerAxis() >= .75) & self._driver_controller.y()).whileTrue(
                    AutoBuilder.pathfindThenFollowPath(self.preloaded_paths["Coral A"], self.path_constraints)
                )
        (commands2.button.Trigger(lambda: self._driver_controller.getLeftTriggerAxis() >= .75) & self._driver_controller.x()).whileTrue(
                    AutoBuilder.pathfindThenFollowPath(self.preloaded_paths["Coral C"], self.path_constraints)
                )
        (commands2.button.Trigger(lambda: self._driver_controller.getLeftTriggerAxis() >= .75) & self._driver_controller.a()).whileTrue(
                    AutoBuilder.pathfindThenFollowPath(self.preloaded_paths["Coral E"], self.path_constraints)
                )
        (commands2.button.Trigger(lambda: self._driver_controller.getLeftTriggerAxis() >= .75) & self._driver_controller.b()).whileTrue(
                    AutoBuilder.pathfindThenFollowPath(self.preloaded_paths["Coral G"], self.path_constraints)
                )
        (commands2.button.Trigger(lambda: self._driver_controller.getLeftTriggerAxis() >= .75) & self._driver_controller.rightBumper()).whileTrue(
                    AutoBuilder.pathfindThenFollowPath(self.preloaded_paths["Coral I"], self.path_constraints)
                )
        (commands2.button.Trigger(lambda: self._driver_controller.getLeftTriggerAxis() >= .75) & self._driver_controller.leftBumper()).whileTrue(
                    AutoBuilder.pathfindThenFollowPath(self.preloaded_paths["Coral K"], self.path_constraints)
                )  

        (commands2.button.Trigger(lambda: self._driver_controller.getRightTriggerAxis() >= .75) & self._driver_controller.y()).whileTrue(
                    AutoBuilder.pathfindThenFollowPath(self.preloaded_paths["Coral B"], self.path_constraints)
                )
        (commands2.button.Trigger(lambda: self._driver_controller.getRightTriggerAxis() >= .75) & self._driver_controller.x()).whileTrue(
                    AutoBuilder.pathfindThenFollowPath(self.preloaded_paths["Coral D"], self.path_constraints)
                )
        (commands2.button.Trigger(lambda: self._driver_controller.getRightTriggerAxis() >= .75) & self._driver_controller.a()).whileTrue(
                    AutoBuilder.pathfindThenFollowPath(self.preloaded_paths["Coral F"], self.path_constraints)
                )
        (commands2.button.Trigger(lambda: self._driver_controller.getRightTriggerAxis() >= .75) & self._driver_controller.b()).whileTrue(
                    AutoBuilder.pathfindThenFollowPath(self.preloaded_paths["Coral H"], self.path_constraints)
                )
        (commands2.button.Trigger(lambda: self._driver_controller.getRightTriggerAxis() >= .75) & self._driver_controller.rightBumper()).whileTrue(
                    AutoBuilder.pathfindThenFollowPath(self.preloaded_paths["Coral J"], self.path_constraints)
                )
        (commands2.button.Trigger(lambda: self._driver_controller.getRightTriggerAxis() >= .75) & self._driver_controller.leftBumper()).whileTrue(
                    AutoBuilder.pathfindThenFollowPath(self.preloaded_paths["Coral L"], self.path_constraints)
                )
        
        (commands2.button.Trigger(lambda: self._driver_controller.getRightTriggerAxis() >= .75) & commands2.button.Trigger(lambda: self._driver_controller.getLeftTriggerAxis() >= .75) & self._driver_controller.leftBumper()).whileTrue(
                    AutoBuilder.pathfindThenFollowPath(self.preloaded_paths["Coral Station 1"], self.path_constraints)
                )
        (commands2.button.Trigger(lambda: self._driver_controller.getRightTriggerAxis() >= .75) & commands2.button.Trigger(lambda: self._driver_controller.getLeftTriggerAxis() >= .75) & self._driver_controller.rightBumper()).whileTrue(
                    AutoBuilder.pathfindThenFollowPath(self.preloaded_paths["Coral Station 2"], self.path_constraints)
                )

        

        (commands2.button.Trigger(lambda: self._driver_controller.getLeftTriggerAxis() < .75) & commands2.button.Trigger(lambda: self._driver_controller.getRightTriggerAxis() < .75) & self._driver_controller.rightBumper()).whileTrue( #Only does this function if the triggers aren't pressed
=======
        self._driver_controller.rightBumper().whileTrue(
>>>>>>> 994b346c
            self.drivetrain.apply_request(
                lambda: (
                    self._robot_centric.with_velocity_x(
                        -self._driver_controller.getLeftY() * self._max_speed
                    )
                    .with_velocity_y(
                        -self._driver_controller.getLeftX() * self._max_speed
                    )
                    .with_rotational_rate(
                        -self._driver_controller.getRightX() * self._max_angular_rate
                    )
                )
            )
        )

        self._function_controller.y().onTrue(
            self.superstructure.set_goal_command(self.superstructure.Goal.L4_SCORING)
        )

        self._function_controller.x().onTrue(
            self.superstructure.set_goal_command(self.superstructure.Goal.L3_SCORING)
        )

        self._function_controller.b().onTrue(
            self.superstructure.set_goal_command(self.superstructure.Goal.L2_SCORING)
        )

        self._function_controller.a().onTrue(
            self.superstructure.set_goal_command(self.superstructure.Goal.L1_SCORING)
        )

        (self._function_controller.y() & self._function_controller.start()).onTrue(
            self.superstructure.set_goal_command(self.superstructure.Goal.ALGAE_SCORING_NET)
        )

        (self._function_controller.x() & self._function_controller.start()).onTrue(
            self.superstructure.set_goal_command(self.superstructure.Goal.L3_ALGAE_INTAKE)
        )

        (self._function_controller.b() & self._function_controller.start()).onTrue(
            self.superstructure.set_goal_command(self.superstructure.Goal.L2_ALGAE_INTAKE)
        )

        (self._function_controller.a() & self._function_controller.start()).onTrue(
            self.superstructure.set_goal_command(self.superstructure.Goal.ALGAE_SCORING_PROCESSOR)
        )

        self._function_controller.leftBumper().whileTrue(
            cmd.parallel(
                self.superstructure.set_goal_command(self.superstructure.Goal.FUNNEL_INTAKE),
                self.intake.set_desired_state_command(self.intake.SubsystemState.INTAKING)
            )
        )

        (self._function_controller.leftBumper() & self._function_controller.back()).whileTrue(
            cmd.parallel(
                self.superstructure.set_goal_command(self.superstructure.Goal.GROUND_INTAKE),
                self.intake.set_desired_state_command(self.intake.SubsystemState.INTAKING)
            )
        )

        self._function_controller.rightBumper().whileTrue(
            self.intake.set_desired_state_command(self.intake.SubsystemState.OUTPUTTING)
        )

        (self._function_controller.leftStick() & self._function_controller.rightStick()).whileTrue(
            self.superstructure.set_goal_command(self.superstructure.Goal.DEFAULT)
        )

        self._function_controller.povLeft().whileTrue(
            self.climber.set_desired_state_command(self.climber.SubsystemState.CLIMB_POSITIVE)
        ).onFalse(
            self.climber.set_desired_state_command(self.climber.SubsystemState.STOP)
        )

        self._function_controller.povRight().whileTrue(
            self.climber.set_desired_state_command(self.climber.SubsystemState.CLIMB_NEGATIVE)
        ).onFalse(
            self.climber.set_desired_state_command(self.climber.SubsystemState.STOP)
        )

        (self._function_controller.povUp() & self._function_controller.y()).onTrue(commands2.InstantCommand(lambda: SignalLogger.start())).whileTrue(
            self.elevator.sys_id_dynamic(SysIdRoutine.Direction.kForward).onlyIf(lambda: not DriverStation.isFMSAttached())
        )
        (self._function_controller.povUp() & self._function_controller.a()).onTrue(commands2.InstantCommand(lambda: SignalLogger.start())).whileTrue(
            self.elevator.sys_id_dynamic(SysIdRoutine.Direction.kReverse).onlyIf(lambda: not DriverStation.isFMSAttached())
        )
        (self._function_controller.povDown() & self._function_controller.y()).onTrue(commands2.InstantCommand(lambda: SignalLogger.start())).whileTrue(
            self.elevator.sys_id_quasistatic(SysIdRoutine.Direction.kForward).onlyIf(lambda: not DriverStation.isFMSAttached())
        )
        (self._function_controller.povDown() & self._function_controller.a()).onTrue(commands2.InstantCommand(lambda: SignalLogger.start())).whileTrue(
            self.elevator.sys_id_quasistatic(SysIdRoutine.Direction.kReverse).onlyIf(lambda: not DriverStation.isFMSAttached())
        )

        (self._function_controller.povLeft() & self._function_controller.y()).onTrue(commands2.InstantCommand(lambda: SignalLogger.start())).whileTrue(
            self.pivot.sys_id_dynamic(SysIdRoutine.Direction.kForward).onlyIf(lambda: not DriverStation.isFMSAttached())
        )
        (self._function_controller.povLeft() & self._function_controller.a()).onTrue(commands2.InstantCommand(lambda: SignalLogger.start())).whileTrue(
            self.pivot.sys_id_dynamic(SysIdRoutine.Direction.kReverse).onlyIf(lambda: not DriverStation.isFMSAttached())
        )
        (self._function_controller.povRight() & self._function_controller.y()).onTrue(commands2.InstantCommand(lambda: SignalLogger.start())).whileTrue(
            self.pivot.sys_id_quasistatic(SysIdRoutine.Direction.kForward).onlyIf(lambda: not DriverStation.isFMSAttached())
        )
        (self._function_controller.povRight() & self._function_controller.a()).onTrue(commands2.InstantCommand(lambda: SignalLogger.start())).whileTrue(
            self.pivot.sys_id_quasistatic(SysIdRoutine.Direction.kReverse).onlyIf(lambda: not DriverStation.isFMSAttached())
        )

        self.drivetrain.register_telemetry(
            lambda state: self.robot_state.log_swerve_state(state)
        )

    def get_autonomous_command(self) -> commands2.Command:
        return self._auto_chooser.getSelected()<|MERGE_RESOLUTION|>--- conflicted
+++ resolved
@@ -135,8 +135,6 @@
             self.drivetrain.runOnce(lambda: self.drivetrain.seed_field_centric())
         )
 
-<<<<<<< HEAD
-
         
         (commands2.button.Trigger(lambda: self._driver_controller.getLeftTriggerAxis() >= .75) & self._driver_controller.y()).whileTrue(
                     AutoBuilder.pathfindThenFollowPath(self.preloaded_paths["Coral A"], self.path_constraints)
@@ -183,12 +181,8 @@
                     AutoBuilder.pathfindThenFollowPath(self.preloaded_paths["Coral Station 2"], self.path_constraints)
                 )
 
-        
-
         (commands2.button.Trigger(lambda: self._driver_controller.getLeftTriggerAxis() < .75) & commands2.button.Trigger(lambda: self._driver_controller.getRightTriggerAxis() < .75) & self._driver_controller.rightBumper()).whileTrue( #Only does this function if the triggers aren't pressed
-=======
-        self._driver_controller.rightBumper().whileTrue(
->>>>>>> 994b346c
+
             self.drivetrain.apply_request(
                 lambda: (
                     self._robot_centric.with_velocity_x(
