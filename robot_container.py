import commands2
import commands2.button
from commands2 import cmd
from commands2.sysid import SysIdRoutine
from pathplannerlib.auto import AutoBuilder, NamedCommands
from phoenix6 import SignalLogger, swerve, utils
from wpilib import DriverStation, SmartDashboard
from wpimath.geometry import Rotation2d, Pose2d
from wpimath.units import rotationsToRadians

from constants import Constants
from generated.tuner_constants import TunerConstants
from robot_state import RobotState
from subsystems.climber import ClimberSubsystem
from subsystems.elevator import ElevatorSubsystem
from subsystems.funnel import FunnelSubsystem
from subsystems.intake import IntakeSubsystem
from subsystems.pivot import PivotSubsystem
from subsystems.superstructure import Superstructure
from subsystems.swerve.requests import SetpointFieldCentric
from subsystems.vision import VisionSubsystem


class RobotContainer:
    def __init__(self) -> None:
        self._max_speed = TunerConstants.speed_at_12_volts
        self._max_angular_rate = rotationsToRadians(1)

        self._driver_controller = commands2.button.CommandXboxController(0)
        self._function_controller = commands2.button.CommandXboxController(1)
        self.drivetrain = TunerConstants.create_drivetrain()

        self.climber = ClimberSubsystem()
        self.pivot = PivotSubsystem()
        self.intake = IntakeSubsystem()
        self.elevator = ElevatorSubsystem()
        self.funnel = FunnelSubsystem()
        self.vision = VisionSubsystem(
            self.drivetrain,
            Constants.VisionConstants.FRONT_RIGHT,
            Constants.VisionConstants.FRONT_CENTER,
            Constants.VisionConstants.FRONT_LEFT,
            Constants.VisionConstants.BACK_CENTER,
        )

        self.robot_state = RobotState(self.drivetrain, self.pivot, self.elevator, self.climber)
        self.superstructure = Superstructure(
            self.drivetrain, self.pivot, self.elevator, self.funnel, self.vision
        )

        self._setup_swerve_requests()
        self._pathplanner_setup()
        self._setup_controller_bindings()

    def _pathplanner_setup(self):
        # Register NamedCommands
        NamedCommands.registerCommand("Default", self.superstructure.set_goal_command(Superstructure.Goal.DEFAULT))
        NamedCommands.registerCommand("L4 Coral", self.superstructure.set_goal_command(Superstructure.Goal.L4_CORAL))
        NamedCommands.registerCommand("L3 Coral", self.superstructure.set_goal_command(Superstructure.Goal.L3_CORAL))
        NamedCommands.registerCommand("L2 Coral", self.superstructure.set_goal_command(Superstructure.Goal.L2_CORAL))
        NamedCommands.registerCommand("L1 Coral", self.superstructure.set_goal_command(Superstructure.Goal.L1_CORAL))
        NamedCommands.registerCommand("L2 Algae", self.superstructure.set_goal_command(Superstructure.Goal.L2_ALGAE))
        NamedCommands.registerCommand("L3 Algae", self.superstructure.set_goal_command(Superstructure.Goal.L3_ALGAE))
        NamedCommands.registerCommand("Processor", self.superstructure.set_goal_command(Superstructure.Goal.PROCESSOR))
        NamedCommands.registerCommand("Net", self.superstructure.set_goal_command(Superstructure.Goal.NET))
        NamedCommands.registerCommand("Funnel", self.superstructure.set_goal_command(Superstructure.Goal.FUNNEL))
        NamedCommands.registerCommand("Floor", self.superstructure.set_goal_command(Superstructure.Goal.FLOOR))

        NamedCommands.registerCommand("Hold", self.intake.set_desired_state_command(IntakeSubsystem.SubsystemState.HOLD))
        NamedCommands.registerCommand("Coral Intake", self.intake.set_desired_state_command(IntakeSubsystem.SubsystemState.CORAL_INTAKE))
        NamedCommands.registerCommand("Coral Output", self.intake.set_desired_state_command(IntakeSubsystem.SubsystemState.CORAL_OUTPUT))
        NamedCommands.registerCommand("Algae Intake", self.intake.set_desired_state_command(IntakeSubsystem.SubsystemState.ALGAE_INTAKE))
        NamedCommands.registerCommand("Algae Output", self.intake.set_desired_state_command(IntakeSubsystem.SubsystemState.ALGAE_OUTPUT))

        # Build AutoChooser
        self._auto_chooser = AutoBuilder.buildAutoChooser()
        self._auto_chooser.onChange(
            lambda _: self._set_correct_swerve_position()
        )
        # Add basic leave
        self._auto_chooser.addOption("Basic Leave",
            self.drivetrain.apply_request(lambda: self._robot_centric.with_velocity_x(1)).withTimeout(1.0)
        )
        SmartDashboard.putData("Selected Auto", self._auto_chooser)

    def _set_correct_swerve_position(self) -> None:
        chooser_selected = self._auto_chooser.getSelected()
<<<<<<< HEAD
        if utils.is_simulation() and DriverStation.isDisabled() and chooser_selected is not None:
            try:
                self.drivetrain.reset_pose(self._flip_pose_if_needed(chooser_selected._startingPose))
                self.robot_state.starting_pose = chooser_selected._startingPose
            except AttributeError:
                pass
=======
        try:
            self.drivetrain.reset_pose(self._flip_pose_if_needed(chooser_selected._startingPose))
            self.drivetrain.reset_rotation(chooser_selected._startingPose.rotation() + self.drivetrain.get_operator_forward_direction())
        except AttributeError:
            pass
>>>>>>> f90c5e36

    @staticmethod
    def _flip_pose_if_needed(pose: Pose2d) -> Pose2d:
        if (DriverStation.getAlliance() or DriverStation.Alliance.kBlue) == DriverStation.Alliance.kRed:
            flipped_x = Constants.apriltag_layout.getFieldLength() - pose.X()
            flipped_y = Constants.apriltag_layout.getFieldWidth() - pose.Y()
            flipped_rotation = Rotation2d(pose.rotation().radians()) + Rotation2d.fromDegrees(180)
            return Pose2d(flipped_x, flipped_y, flipped_rotation)
        return pose

    def _setup_swerve_requests(self):
        common_settings = lambda req: req.with_deadband(self._max_speed * 0.01).with_rotational_deadband(self._max_angular_rate * 0.01).with_drive_request_type(
            swerve.SwerveModule.DriveRequestType.OPEN_LOOP_VOLTAGE
        )
        self._field_centric = common_settings(SetpointFieldCentric(self.drivetrain.get_auto_config(), 12))
        self._robot_centric = common_settings(swerve.requests.RobotCentric())
        self._brake = swerve.requests.SwerveDriveBrake()
        self._point = swerve.requests.PointWheelsAt()

    def _setup_controller_bindings(self) -> None:
        hid = self._driver_controller.getHID()
        self.drivetrain.setDefaultCommand(
            self.drivetrain.apply_request(
                lambda: self._field_centric
                .with_velocity_x(-hid.getLeftY() * self._max_speed)
                .with_velocity_y(-hid.getLeftX() * self._max_speed)
                .with_rotational_rate(-self._driver_controller.getRightX() * self._max_angular_rate)
            )
        )

        self._driver_controller.rightBumper().whileTrue(
            self.drivetrain.apply_request(
                lambda: self._robot_centric
                .with_velocity_x(-hid.getLeftY() * self._max_speed)
                .with_velocity_y(-hid.getLeftX() * self._max_speed)
                .with_rotational_rate(-self._driver_controller.getRightX() * self._max_angular_rate)
            )
        )

        self._driver_controller.a().whileTrue(self.drivetrain.apply_request(lambda: self._brake))
        self._driver_controller.b().whileTrue(
            self.drivetrain.apply_request(
                lambda: self._point.with_module_direction(Rotation2d(-hid.getLeftY(), -hid.getLeftX()))
            )
        )

        self._driver_controller.leftBumper().onTrue(self.drivetrain.runOnce(lambda: self.drivetrain.seed_field_centric()))

        self._setup_sysid_bindings(
            self._driver_controller, self.drivetrain,
            self._driver_controller.y(), self._driver_controller.a()
        )

        self._setup_sysid_bindings(
            self._function_controller, self.elevator,
            self._function_controller.y(), self._function_controller.a()
        )

        self._setup_sysid_bindings(
            self._function_controller, self.pivot,
            self._function_controller.b(), self._function_controller.x()
        )

        goal_bindings = {
            self._function_controller.y(): self.superstructure.Goal.L4_CORAL,
            self._function_controller.x(): self.superstructure.Goal.L3_CORAL,
            self._function_controller.b(): self.superstructure.Goal.L2_CORAL,
            self._function_controller.a(): self.superstructure.Goal.L1_CORAL,
            self._function_controller.y() & self._function_controller.start(): self.superstructure.Goal.NET,
            self._function_controller.x() & self._function_controller.start(): self.superstructure.Goal.L3_ALGAE,
            self._function_controller.b() & self._function_controller.start(): self.superstructure.Goal.L2_ALGAE,
            self._function_controller.a() & self._function_controller.start(): self.superstructure.Goal.PROCESSOR,
            self._function_controller.leftStick(): self.superstructure.Goal.DEFAULT
        }

        for button, goal in goal_bindings.items():
            if goal is self.superstructure.Goal.L3_ALGAE or goal is self.superstructure.Goal.L2_ALGAE or goal is self.superstructure.Goal.PROCESSOR:
                (button.whileTrue(
                    self.superstructure.set_goal_command(goal)
                    .alongWith(self.intake.set_desired_state_command(self.intake.SubsystemState.ALGAE_INTAKE)))
                 .onFalse(self.intake.set_desired_state_command(self.intake.SubsystemState.HOLD)))
            else:
                button.onTrue(self.superstructure.set_goal_command(goal))

        self._function_controller.leftBumper().whileTrue(
            cmd.parallel(
                self.superstructure.set_goal_command(self.superstructure.Goal.FUNNEL),
                self.intake.set_desired_state_command(self.intake.SubsystemState.FUNNEL_INTAKE),
            )
        ).onFalse(
            cmd.parallel(
                self.superstructure.set_goal_command(self.superstructure.Goal.DEFAULT),
                self.intake.set_desired_state_command(self.intake.SubsystemState.HOLD),
            )
        )

        (self._function_controller.leftBumper() & self._function_controller.back()).whileTrue(
            cmd.parallel(
                self.superstructure.set_goal_command(self.superstructure.Goal.FLOOR),
                self.intake.set_desired_state_command(self.intake.SubsystemState.CORAL_INTAKE),
            )
        ).onFalse(
            cmd.parallel(
                self.superstructure.set_goal_command(self.superstructure.Goal.DEFAULT),
                self.intake.set_desired_state_command(self.intake.SubsystemState.HOLD),
            )
        )

        self._function_controller.povLeft().onTrue(
            self.climber.set_desired_state_command(self.climber.SubsystemState.CLIMB_NEGATIVE)
        ).onFalse(self.climber.set_desired_state_command(self.climber.SubsystemState.STOP))

        self._function_controller.povRight().onTrue(
            self.climber.set_desired_state_command(self.climber.SubsystemState.CLIMB_POSITIVE)
        ).onFalse(self.climber.set_desired_state_command(self.climber.SubsystemState.STOP))

        self._function_controller.rightBumper().whileTrue(
            self.intake.set_desired_state_command(self.intake.SubsystemState.CORAL_OUTPUT)
        ).onFalse(
            self.intake.set_desired_state_command(self.intake.SubsystemState.HOLD)
        )

    def _setup_sysid_bindings(self, controller, subsystem, forward_btn, reverse_btn):
        forward_dynamic = subsystem.sys_id_dynamic(SysIdRoutine.Direction.kForward)
        reverse_dynamic = subsystem.sys_id_dynamic(SysIdRoutine.Direction.kReverse)
        forward_quasistatic = subsystem.sys_id_quasistatic(SysIdRoutine.Direction.kForward)
        reverse_quasistatic = subsystem.sys_id_quasistatic(SysIdRoutine.Direction.kReverse)

        # Dynamic Tests
        forward_btn.onTrue(commands2.InstantCommand(lambda: SignalLogger.start())).whileTrue(forward_dynamic.onlyIf(lambda: not DriverStation.isFMSAttached() and DriverStation.isTest()))
        reverse_btn.onTrue(commands2.InstantCommand(lambda: SignalLogger.start())).whileTrue(reverse_dynamic.onlyIf(lambda: not DriverStation.isFMSAttached() and DriverStation.isTest()))

        # Quasistatic Tests (POV Up for forward, POV Down for reverse)
        controller.back().and_(forward_btn).onTrue(commands2.InstantCommand(lambda: SignalLogger.start())).whileTrue(forward_quasistatic.onlyIf(lambda: not DriverStation.isFMSAttached() and DriverStation.isTest()))
        controller.back().and_(reverse_btn).onTrue(commands2.InstantCommand(lambda: SignalLogger.start())).whileTrue(reverse_quasistatic.onlyIf(lambda: not DriverStation.isFMSAttached() and DriverStation.isTest()))

    def get_autonomous_command(self) -> commands2.Command:
        return self._auto_chooser.getSelected()<|MERGE_RESOLUTION|>--- conflicted
+++ resolved
@@ -17,7 +17,6 @@
 from subsystems.intake import IntakeSubsystem
 from subsystems.pivot import PivotSubsystem
 from subsystems.superstructure import Superstructure
-from subsystems.swerve.requests import SetpointFieldCentric
 from subsystems.vision import VisionSubsystem
 
 
@@ -85,20 +84,11 @@
 
     def _set_correct_swerve_position(self) -> None:
         chooser_selected = self._auto_chooser.getSelected()
-<<<<<<< HEAD
-        if utils.is_simulation() and DriverStation.isDisabled() and chooser_selected is not None:
-            try:
-                self.drivetrain.reset_pose(self._flip_pose_if_needed(chooser_selected._startingPose))
-                self.robot_state.starting_pose = chooser_selected._startingPose
-            except AttributeError:
-                pass
-=======
         try:
             self.drivetrain.reset_pose(self._flip_pose_if_needed(chooser_selected._startingPose))
             self.drivetrain.reset_rotation(chooser_selected._startingPose.rotation() + self.drivetrain.get_operator_forward_direction())
         except AttributeError:
             pass
->>>>>>> f90c5e36
 
     @staticmethod
     def _flip_pose_if_needed(pose: Pose2d) -> Pose2d:
@@ -113,7 +103,7 @@
         common_settings = lambda req: req.with_deadband(self._max_speed * 0.01).with_rotational_deadband(self._max_angular_rate * 0.01).with_drive_request_type(
             swerve.SwerveModule.DriveRequestType.OPEN_LOOP_VOLTAGE
         )
-        self._field_centric = common_settings(SetpointFieldCentric(self.drivetrain.get_auto_config(), 12))
+        self._field_centric = common_settings(swerve.requests.FieldCentric())
         self._robot_centric = common_settings(swerve.requests.RobotCentric())
         self._brake = swerve.requests.SwerveDriveBrake()
         self._point = swerve.requests.PointWheelsAt()
