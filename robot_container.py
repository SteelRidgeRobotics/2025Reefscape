--- conflicted
+++ resolved
@@ -26,12 +26,9 @@
         )  # 3/4 of a rotation per second max angular velocity
 
         self._driver_controller = commands2.button.CommandXboxController(0)
-<<<<<<< HEAD
         self._function_controller = commands2.button.CommandXboxController(1)
-=======
         self.path_constraints = PathConstraints(1, 1, 1, 1, unlimited=False)
         self.trigger_margin = .75
->>>>>>> 098a0d87
 
         self.drivetrain = TunerConstants.create_drivetrain()
         self.climber = ClimberSubsystem()
@@ -111,15 +108,6 @@
         self._driver_controller.leftBumper().onTrue(
             self.drivetrain.runOnce(lambda: self.drivetrain.seed_field_centric())
         )
-        self._function_controller.y().whileTrue(
-            self.climber.set_desired_state_command(self.climber.SubsystemState.CLIMB_POSITIVE)).onFalse(
-            self.climber.set_desired_state_command(self.climber.SubsystemState.STOP)
-        )
-        
-        self._function_controller.x().whileTrue(
-            self.climber.set_desired_state_command(self.climber.SubsystemState.CLIMB_NEGATIVE)).onFalse(
-            self.climber.set_desired_state_command(self.climber.SubsystemState.STOP)
-        )
 
         path_state = "DEFAULT"
         if self._driver_controller.getLeftTriggerAxis() >= self.trigger_margin and self._driver_controller.getRightTriggerAxis() >= self.trigger_margin:
@@ -179,6 +167,7 @@
             case _:
                 pass
 
+        
 
         self._driver_controller.rightBumper().whileTrue(
             self.drivetrain.apply_request(
@@ -195,7 +184,15 @@
                 )
             )
         )
-
+        self._function_controller.y().whileTrue(
+            self.climber.set_desired_state_command(self.climber.SubsystemState.CLIMB_POSITIVE)).onFalse(
+            self.climber.set_desired_state_command(self.climber.SubsystemState.STOP)
+        )
+        
+        self._function_controller.x().whileTrue(
+            self.climber.set_desired_state_command(self.climber.SubsystemState.CLIMB_NEGATIVE)).onFalse(
+            self.climber.set_desired_state_command(self.climber.SubsystemState.STOP)
+        )
         self.drivetrain.register_telemetry(
             lambda state: self._robot_state.log_swerve_state(state)
         )
