--- conflicted
+++ resolved
@@ -1,8 +1,5 @@
 from typing import Callable
-<<<<<<< HEAD
-
-=======
->>>>>>> 18bfe46a
+
 import commands2
 import commands2.button
 from commands2 import cmd, InstantCommand
@@ -111,11 +108,7 @@
         common_settings: Callable[[swerve.requests.SwerveRequest], swerve.requests.SwerveRequest] = lambda req: req.with_deadband(self._max_speed * 0.01).with_rotational_deadband(self._max_angular_rate * 0.01).with_drive_request_type(
             swerve.SwerveModule.DriveRequestType.VELOCITY
         ).with_steer_request_type(swerve.SwerveModule.SteerRequestType.MOTION_MAGIC_EXPO)
-<<<<<<< HEAD
         self._field_centric = common_settings(SetpointFieldCentric(RobotConfig.fromGUISettings(), 12))
-=======
-        self._field_centric = common_settings(swerve.requests.FieldCentric())
->>>>>>> 18bfe46a
         self._robot_centric = common_settings(swerve.requests.RobotCentric())
         self._brake = swerve.requests.SwerveDriveBrake()
         self._point = swerve.requests.PointWheelsAt()
@@ -216,10 +209,7 @@
                 self.intake.set_desired_state_command(self.intake.SubsystemState.HOLD),
             )
         )
-<<<<<<< HEAD
-=======
-
->>>>>>> 18bfe46a
+
         """
         self._function_controller.povLeft().onTrue(
             cmd.parallel(
