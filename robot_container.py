import commands2
import commands2.button
from commands2 import cmd
from commands2.sysid import SysIdRoutine
from pathplannerlib.auto import AutoBuilder, NamedCommands
from pathplannerlib.path import PathConstraints, PathPlannerPath
from phoenix6 import SignalLogger, swerve
from wpilib import DriverStation, SmartDashboard
from wpimath.geometry import Rotation2d
from wpimath.units import rotationsToRadians

from constants import Constants
from generated.tuner_constants import TunerConstants
from robot_state import RobotState
from subsystems.climber import ClimberSubsystem
from subsystems.elevator import ElevatorSubsystem
from subsystems.funnel import FunnelSubsystem
from subsystems.intake import IntakeSubsystem
from subsystems.pivot import PivotSubsystem
from subsystems.superstructure import Superstructure
from subsystems.vision import VisionSubsystem


class RobotContainer:

    def __init__(self) -> None:
        self._max_speed = (
            TunerConstants.speed_at_12_volts
        )  # speed_at_12_volts desired top speed
        self._max_angular_rate = rotationsToRadians(
            1
        )  # 3/4 of a rotation per second max angular velocity

        self._driver_controller = commands2.button.CommandXboxController(0)
        self._function_controller = commands2.button.CommandXboxController(1)
        self.path_constraints = PathConstraints(1, 1, 1, 1, unlimited=False)
        self.trigger_margin = .75

        self.drivetrain = TunerConstants.create_drivetrain()

        self.climber = ClimberSubsystem()
        self.pivot = PivotSubsystem()
        self.intake = IntakeSubsystem()
        self.elevator = ElevatorSubsystem()
        self.funnel = FunnelSubsystem()
<<<<<<< HEAD

        self.robot_state = RobotState(self.drivetrain, self.pivot, self.elevator)
        self.superstructure = Superstructure(self.drivetrain, self.pivot, self.elevator, self.funnel, self.robot_state)
=======
        self.vision = VisionSubsystem(
            self.drivetrain,
            Constants.VisionConstants.FRONT_RIGHT,
            Constants.VisionConstants.FRONT_CENTER,
            Constants.VisionConstants.FRONT_LEFT,
            Constants.VisionConstants.BACK_CENTER
        )

        self.robot_state = RobotState(self.drivetrain, self.pivot, self.elevator)
        self.superstructure = Superstructure(self.drivetrain, self.pivot, self.elevator, self.funnel, self.vision)
>>>>>>> 21791b3b

        # PathPlanner Commands
        NamedCommands.registerCommand("Ground Intaking", self.superstructure.set_goal_command(self.superstructure.Goal.GROUND_INTAKE))
        NamedCommands.registerCommand("Funnel Intaking", self.superstructure.set_goal_command(self.superstructure.Goal.FUNNEL_INTAKE))

        NamedCommands.registerCommand("L1 Coral Scoring", self.superstructure.set_goal_command(self.superstructure.Goal.L1_SCORING))
        NamedCommands.registerCommand("L2 Coral Scoring", self.superstructure.set_goal_command(self.superstructure.Goal.L2_SCORING))
        NamedCommands.registerCommand("L3 Coral Scoring", self.superstructure.set_goal_command(self.superstructure.Goal.L3_SCORING))
        NamedCommands.registerCommand("L4 Coral Scoring", self.superstructure.set_goal_command(self.superstructure.Goal.L4_SCORING))

        NamedCommands.registerCommand("Algae Proccessor Scoring", self.superstructure.set_goal_command(self.superstructure.Goal.ALGAE_SCORING_PROCESSOR))
        NamedCommands.registerCommand("Algae Net Scoring", self.superstructure.set_goal_command(self.superstructure.Goal.ALGAE_SCORING_NET))

        NamedCommands.registerCommand("L2 Algae Intaking", self.superstructure.set_goal_command(self.superstructure.Goal.L2_ALGAE_INTAKE))
        NamedCommands.registerCommand("L3 Algae Intaking", self.superstructure.set_goal_command(self.superstructure.Goal.L3_ALGAE_INTAKE))

        NamedCommands.registerCommand("Intake Coral", self.intake.set_desired_state_command(IntakeSubsystem.SubsystemState.CORAL_INTAKING))
        NamedCommands.registerCommand("Output Coral", self.intake.set_desired_state_command(IntakeSubsystem.SubsystemState.CORAL_OUTPUTTING))
        NamedCommands.registerCommand("Intake Algae", self.intake.set_desired_state_command(IntakeSubsystem.SubsystemState.ALGAE_INTAKING))
        NamedCommands.registerCommand("Output Algae", self.intake.set_desired_state_command(IntakeSubsystem.SubsystemState.ALGAE_OUTPUTTING))

        NamedCommands.registerCommand("Stop Intake", self.intake.set_desired_state_command(IntakeSubsystem.SubsystemState.DEFAULT))


        # These are the paths that the robot can follow, which are preloaded so we reference them later and reduce lag.
        self.preloaded_paths = {
            "Coral A" : PathPlannerPath.fromPathFile("Coral A"),
            "Coral B" : PathPlannerPath.fromPathFile("Coral B"),
            "Coral C" : PathPlannerPath.fromPathFile("Coral C"),
            "Coral D" : PathPlannerPath.fromPathFile("Coral D"),
            "Coral E" : PathPlannerPath.fromPathFile("Coral E"),
            "Coral F" : PathPlannerPath.fromPathFile("Coral F"),
            "Coral G" : PathPlannerPath.fromPathFile("Coral G"),
            "Coral H" : PathPlannerPath.fromPathFile("Coral H"),
            "Coral I" : PathPlannerPath.fromPathFile("Coral I"),
            "Coral J" : PathPlannerPath.fromPathFile("Coral J"),
            "Coral K" : PathPlannerPath.fromPathFile("Coral K"),
            "Coral L" : PathPlannerPath.fromPathFile("Coral L"),
            "Coral Station 1" : PathPlannerPath.fromPathFile("Coral Station 1"),
            "Coral Station 2" : PathPlannerPath.fromPathFile("Coral Station 2"),
        } # Ends the dictionary

        # Setting up bindings for necessary control of the swerve drive platform
        self._field_centric = (
            swerve.requests.FieldCentric()
            .with_deadband(self._max_speed * 0.01)
            .with_rotational_deadband(
                self._max_angular_rate * 0.01
            )  # Add a 10% deadband
            .with_drive_request_type(
                swerve.SwerveModule.DriveRequestType.OPEN_LOOP_VOLTAGE
            )  # Use open-loop control for drive motors
        )
        self._robot_centric = (
            swerve.requests.RobotCentric()
            .with_deadband(self._max_speed * 0.01)
            .with_rotational_deadband(
                self._max_angular_rate * 0.01
            )  # Add a 10% deadband
            .with_drive_request_type(
                swerve.SwerveModule.DriveRequestType.OPEN_LOOP_VOLTAGE
            )  # Use open-loop control for drive motors
        )
        self._brake = swerve.requests.SwerveDriveBrake()
        self._point = swerve.requests.PointWheelsAt()

        # Path follower
        self._auto_chooser = AutoBuilder.buildAutoChooser("Auto Chooser")
        SmartDashboard.putData("Auto Mode", self._auto_chooser)

        # Configure the button bindings
        self.configure_button_bindings()

    def configure_button_bindings(self) -> None:
        self.drivetrain.setDefaultCommand(
            self.drivetrain.apply_request(
                lambda: (
                    self._field_centric.with_velocity_x(
                        -self._driver_controller.getLeftY() * self._max_speed
                    )
                    .with_velocity_y(
                        -self._driver_controller.getLeftX() * self._max_speed
                    )
                    .with_rotational_rate(
                        -self._driver_controller.getRightX() * self._max_angular_rate
                    )
                )
            )
        )

        self._driver_controller.a().whileTrue(self.drivetrain.apply_request(lambda: self._brake))
        self._driver_controller.b().whileTrue(
            self.drivetrain.apply_request(
                lambda: self._point.with_module_direction(
                    Rotation2d(-self._driver_controller.getLeftY(), -self._driver_controller.getLeftX())
                )
            )
        )

        (self._driver_controller.back() & self._driver_controller.y()).onTrue(commands2.InstantCommand(lambda: SignalLogger.start())).whileTrue(
            self.drivetrain.sys_id_dynamic(SysIdRoutine.Direction.kForward).onlyIf(lambda: not DriverStation.isFMSAttached())
        )
        (self._driver_controller.back() & self._driver_controller.x()).onTrue(commands2.InstantCommand(lambda: SignalLogger.start())).whileTrue(
            self.drivetrain.sys_id_dynamic(SysIdRoutine.Direction.kReverse).onlyIf(lambda: not DriverStation.isFMSAttached())
        )
        (self._driver_controller.start() & self._driver_controller.y()).onTrue(commands2.InstantCommand(lambda: SignalLogger.start())).whileTrue(
            self.drivetrain.sys_id_quasistatic(SysIdRoutine.Direction.kForward).onlyIf(lambda: not DriverStation.isFMSAttached())
        )
        (self._driver_controller.start() & self._driver_controller.x()).onTrue(commands2.InstantCommand(lambda: SignalLogger.start())).whileTrue(
            self.drivetrain.sys_id_quasistatic(SysIdRoutine.Direction.kReverse).onlyIf(lambda: not DriverStation.isFMSAttached())
        )

        (commands2.button.Trigger(lambda: self._driver_controller.getLeftTriggerAxis() < self.trigger_margin) & commands2.button.Trigger(lambda: self._driver_controller.getRightTriggerAxis() < self.trigger_margin) & self._driver_controller.leftBumper()).whileTrue(
            self.drivetrain.runOnce(lambda: self.drivetrain.seed_field_centric())
        )

        #Left reef sides
        (commands2.button.Trigger(lambda: self._driver_controller.getLeftTriggerAxis() >= self.trigger_margin) & self._driver_controller.y()).whileTrue(
                    AutoBuilder.pathfindThenFollowPath(self.preloaded_paths["Coral A"], self.path_constraints)
                )
        (commands2.button.Trigger(lambda: self._driver_controller.getLeftTriggerAxis() >= self.trigger_margin) & self._driver_controller.x()).whileTrue(
                    AutoBuilder.pathfindThenFollowPath(self.preloaded_paths["Coral C"], self.path_constraints)
                )
        (commands2.button.Trigger(lambda: self._driver_controller.getLeftTriggerAxis() >= self.trigger_margin) & self._driver_controller.a()).whileTrue(
                    AutoBuilder.pathfindThenFollowPath(self.preloaded_paths["Coral E"], self.path_constraints)
                )
        (commands2.button.Trigger(lambda: self._driver_controller.getLeftTriggerAxis() >= self.trigger_margin) & self._driver_controller.b()).whileTrue(
                    AutoBuilder.pathfindThenFollowPath(self.preloaded_paths["Coral G"], self.path_constraints)
                )
        (commands2.button.Trigger(lambda: self._driver_controller.getLeftTriggerAxis() >= self.trigger_margin) & self._driver_controller.rightBumper()).whileTrue(
                    AutoBuilder.pathfindThenFollowPath(self.preloaded_paths["Coral I"], self.path_constraints)
                )
        (commands2.button.Trigger(lambda: self._driver_controller.getLeftTriggerAxis() >= self.trigger_margin) & self._driver_controller.leftBumper()).whileTrue(
                    AutoBuilder.pathfindThenFollowPath(self.preloaded_paths["Coral K"], self.path_constraints)
                )  

        #right reef sides
        (commands2.button.Trigger(lambda: self._driver_controller.getRightTriggerAxis() >= self.trigger_margin) & self._driver_controller.y()).whileTrue(
                    AutoBuilder.pathfindThenFollowPath(self.preloaded_paths["Coral B"], self.path_constraints)
                )
        (commands2.button.Trigger(lambda: self._driver_controller.getRightTriggerAxis() >= self.trigger_margin) & self._driver_controller.x()).whileTrue(
                    AutoBuilder.pathfindThenFollowPath(self.preloaded_paths["Coral D"], self.path_constraints)
                )
        (commands2.button.Trigger(lambda: self._driver_controller.getRightTriggerAxis() >= self.trigger_margin) & self._driver_controller.a()).whileTrue(
                    AutoBuilder.pathfindThenFollowPath(self.preloaded_paths["Coral F"], self.path_constraints)
                )
        (commands2.button.Trigger(lambda: self._driver_controller.getRightTriggerAxis() >= self.trigger_margin) & self._driver_controller.b()).whileTrue(
                    AutoBuilder.pathfindThenFollowPath(self.preloaded_paths["Coral H"], self.path_constraints)
                )
        (commands2.button.Trigger(lambda: self._driver_controller.getRightTriggerAxis() >= self.trigger_margin) & self._driver_controller.rightBumper()).whileTrue(
                    AutoBuilder.pathfindThenFollowPath(self.preloaded_paths["Coral J"], self.path_constraints)
                )
        (commands2.button.Trigger(lambda: self._driver_controller.getRightTriggerAxis() >= self.trigger_margin) & self._driver_controller.leftBumper()).whileTrue(
                    AutoBuilder.pathfindThenFollowPath(self.preloaded_paths["Coral L"], self.path_constraints)
                )
        
        #coral stations
        (commands2.button.Trigger(lambda: self._driver_controller.getRightTriggerAxis() >= self.trigger_margin) & commands2.button.Trigger(lambda: self._driver_controller.getLeftTriggerAxis() >= self.trigger_margin) & self._driver_controller.leftBumper()).whileTrue(
                    AutoBuilder.pathfindThenFollowPath(self.preloaded_paths["Coral Station 1"], self.path_constraints)
                )
        (commands2.button.Trigger(lambda: self._driver_controller.getRightTriggerAxis() >= self.trigger_margin) & commands2.button.Trigger(lambda: self._driver_controller.getLeftTriggerAxis() >= self.trigger_margin) & self._driver_controller.rightBumper()).whileTrue(
                    AutoBuilder.pathfindThenFollowPath(self.preloaded_paths["Coral Station 2"], self.path_constraints)
                )

        (commands2.button.Trigger(lambda: self._driver_controller.getLeftTriggerAxis() < self.trigger_margin) & commands2.button.Trigger(lambda: self._driver_controller.getRightTriggerAxis() < self.trigger_margin) & self._driver_controller.rightBumper()).whileTrue( #Only does this function if the triggers aren't pressed

            self.drivetrain.apply_request(
                lambda: (
                    self._robot_centric.with_velocity_x(
                        -self._driver_controller.getLeftY() * self._max_speed
                    )
                    .with_velocity_y(
                        -self._driver_controller.getLeftX() * self._max_speed
                    )
                    .with_rotational_rate(
                        -self._driver_controller.getRightX() * self._max_angular_rate
                    )
                )
            )
        )

        self._function_controller.y().onTrue(
            self.superstructure.set_goal_command(self.superstructure.Goal.L4_SCORING)
        )

        self._function_controller.x().onTrue(
            self.superstructure.set_goal_command(self.superstructure.Goal.L3_SCORING)
        )

        self._function_controller.b().onTrue(
            self.superstructure.set_goal_command(self.superstructure.Goal.L2_SCORING)
        )

        self._function_controller.a().onTrue(
            self.superstructure.set_goal_command(self.superstructure.Goal.L1_SCORING)
        )

        (self._function_controller.y() & self._function_controller.start()).onTrue(
            cmd.parallel(
                self.superstructure.set_goal_command(self.superstructure.Goal.ALGAE_SCORING_NET),
                self.intake.set_desired_state_command(self.intake.SubsystemState.ALGAE_OUTPUTTING)
            )
        )

        (self._function_controller.x() & self._function_controller.start()).onTrue(
            cmd.parallel(
                self.superstructure.set_goal_command(self.superstructure.Goal.L3_ALGAE_INTAKE),
                self.intake.set_desired_state_command(self.intake.SubsystemState.ALGAE_INTAKING)
            )

        )

        (self._function_controller.b() & self._function_controller.start()).onTrue(
            cmd.parallel(
                self.superstructure.set_goal_command(self.superstructure.Goal.L2_ALGAE_INTAKE),
                self.intake.set_desired_state_command(self.intake.SubsystemState.ALGAE_INTAKING)
            )
        )

        (self._function_controller.a() & self._function_controller.start()).onTrue(
            cmd.parallel(
                self.superstructure.set_goal_command(self.superstructure.Goal.ALGAE_SCORING_PROCESSOR),
                self.intake.set_desired_state_command(self.intake.SubsystemState.ALGAE_OUTPUTTING)
            )
        )

        self._function_controller.leftBumper().whileTrue(
            cmd.parallel(
                self.superstructure.set_goal_command(self.superstructure.Goal.FUNNEL_INTAKE),
                self.intake.set_desired_state_command(self.intake.SubsystemState.CORAL_INTAKING)
            )
        )

        (self._function_controller.leftBumper() & self._function_controller.back()).whileTrue(
            cmd.parallel(
                self.superstructure.set_goal_command(self.superstructure.Goal.GROUND_INTAKE),
                self.intake.set_desired_state_command(self.intake.SubsystemState.CORAL_INTAKING)
            )
        )

        self._function_controller.rightBumper().whileTrue(
            self.intake.set_desired_state_command(self.intake.SubsystemState.CORAL_OUTPUTTING)
        ).onFalse(self.intake.set_desired_state_command(self.intake.SubsystemState.DEFAULT))

        (self._function_controller.leftStick() & self._function_controller.rightStick()).whileTrue(
            self.superstructure.set_goal_command(self.superstructure.Goal.DEFAULT)
        )

        self._function_controller.povLeft().whileTrue(
            self.climber.set_desired_state_command(self.climber.SubsystemState.CLIMB_POSITIVE)
        ).onFalse(
            self.climber.set_desired_state_command(self.climber.SubsystemState.STOP)
        )

        self._function_controller.povRight().whileTrue(
            self.climber.set_desired_state_command(self.climber.SubsystemState.CLIMB_NEGATIVE)
        ).onFalse(
            self.climber.set_desired_state_command(self.climber.SubsystemState.STOP)
        )

        (self._function_controller.povUp() & self._function_controller.y()).onTrue(commands2.InstantCommand(lambda: SignalLogger.start())).whileTrue(
            self.elevator.sys_id_dynamic(SysIdRoutine.Direction.kForward).onlyIf(lambda: not DriverStation.isFMSAttached())
        )
        (self._function_controller.povUp() & self._function_controller.a()).onTrue(commands2.InstantCommand(lambda: SignalLogger.start())).whileTrue(
            self.elevator.sys_id_dynamic(SysIdRoutine.Direction.kReverse).onlyIf(lambda: not DriverStation.isFMSAttached())
        )
        (self._function_controller.povDown() & self._function_controller.y()).onTrue(commands2.InstantCommand(lambda: SignalLogger.start())).whileTrue(
            self.elevator.sys_id_quasistatic(SysIdRoutine.Direction.kForward).onlyIf(lambda: not DriverStation.isFMSAttached())
        )
        (self._function_controller.povDown() & self._function_controller.a()).onTrue(commands2.InstantCommand(lambda: SignalLogger.start())).whileTrue(
            self.elevator.sys_id_quasistatic(SysIdRoutine.Direction.kReverse).onlyIf(lambda: not DriverStation.isFMSAttached())
        )

        (self._function_controller.povLeft() & self._function_controller.y()).onTrue(commands2.InstantCommand(lambda: SignalLogger.start())).whileTrue(
            self.pivot.sys_id_dynamic(SysIdRoutine.Direction.kForward).onlyIf(lambda: not DriverStation.isFMSAttached())
        )
        (self._function_controller.povLeft() & self._function_controller.a()).onTrue(commands2.InstantCommand(lambda: SignalLogger.start())).whileTrue(
            self.pivot.sys_id_dynamic(SysIdRoutine.Direction.kReverse).onlyIf(lambda: not DriverStation.isFMSAttached())
        )
        (self._function_controller.povRight() & self._function_controller.y()).onTrue(commands2.InstantCommand(lambda: SignalLogger.start())).whileTrue(
            self.pivot.sys_id_quasistatic(SysIdRoutine.Direction.kForward).onlyIf(lambda: not DriverStation.isFMSAttached())
        )
        (self._function_controller.povRight() & self._function_controller.a()).onTrue(commands2.InstantCommand(lambda: SignalLogger.start())).whileTrue(
            self.pivot.sys_id_quasistatic(SysIdRoutine.Direction.kReverse).onlyIf(lambda: not DriverStation.isFMSAttached())
        )

        self.drivetrain.register_telemetry(
            lambda state: self.robot_state.log_swerve_state(state)
        )

    def get_autonomous_command(self) -> commands2.Command:
        return self._auto_chooser.getSelected()<|MERGE_RESOLUTION|>--- conflicted
+++ resolved
@@ -43,11 +43,6 @@
         self.intake = IntakeSubsystem()
         self.elevator = ElevatorSubsystem()
         self.funnel = FunnelSubsystem()
-<<<<<<< HEAD
-
-        self.robot_state = RobotState(self.drivetrain, self.pivot, self.elevator)
-        self.superstructure = Superstructure(self.drivetrain, self.pivot, self.elevator, self.funnel, self.robot_state)
-=======
         self.vision = VisionSubsystem(
             self.drivetrain,
             Constants.VisionConstants.FRONT_RIGHT,
@@ -58,7 +53,6 @@
 
         self.robot_state = RobotState(self.drivetrain, self.pivot, self.elevator)
         self.superstructure = Superstructure(self.drivetrain, self.pivot, self.elevator, self.funnel, self.vision)
->>>>>>> 21791b3b
 
         # PathPlanner Commands
         NamedCommands.registerCommand("Ground Intaking", self.superstructure.set_goal_command(self.superstructure.Goal.GROUND_INTAKE))
