--- conflicted
+++ resolved
@@ -136,7 +136,6 @@
         )
 
         #Left reef sides
-<<<<<<< HEAD
         (commands2.button.Trigger(lambda: self._driver_controller.getLeftTriggerAxis() >= self.trigger_margin) & self._driver_controller.y()).whileTrue(
                     AutoBuilder.pathfindThenFollowPath(self.preloaded_paths["Coral A"], self.path_constraints)
                 )
@@ -153,29 +152,10 @@
                     AutoBuilder.pathfindThenFollowPath(self.preloaded_paths["Coral I"], self.path_constraints)
                 )
         (commands2.button.Trigger(lambda: self._driver_controller.getLeftTriggerAxis() >= self.trigger_margin) & self._driver_controller.leftBumper()).whileTrue(
-=======
-        (commands2.button.Trigger(lambda: self._driver_controller.getLeftTriggerAxis() >= .75) & self._driver_controller.y()).whileTrue(
-                    AutoBuilder.pathfindThenFollowPath(self.preloaded_paths["Coral A"], self.path_constraints)
-                )
-        (commands2.button.Trigger(lambda: self._driver_controller.getLeftTriggerAxis() >= .75) & self._driver_controller.x()).whileTrue(
-                    AutoBuilder.pathfindThenFollowPath(self.preloaded_paths["Coral C"], self.path_constraints)
-                )
-        (commands2.button.Trigger(lambda: self._driver_controller.getLeftTriggerAxis() >= .75) & self._driver_controller.a()).whileTrue(
-                    AutoBuilder.pathfindThenFollowPath(self.preloaded_paths["Coral E"], self.path_constraints)
-                )
-        (commands2.button.Trigger(lambda: self._driver_controller.getLeftTriggerAxis() >= .75) & self._driver_controller.b()).whileTrue(
-                    AutoBuilder.pathfindThenFollowPath(self.preloaded_paths["Coral G"], self.path_constraints)
-                )
-        (commands2.button.Trigger(lambda: self._driver_controller.getLeftTriggerAxis() >= .75) & self._driver_controller.rightBumper()).whileTrue(
-                    AutoBuilder.pathfindThenFollowPath(self.preloaded_paths["Coral I"], self.path_constraints)
-                )
-        (commands2.button.Trigger(lambda: self._driver_controller.getLeftTriggerAxis() >= .75) & self._driver_controller.leftBumper()).whileTrue(
->>>>>>> 3f6d0e57
                     AutoBuilder.pathfindThenFollowPath(self.preloaded_paths["Coral K"], self.path_constraints)
                 )  
 
         #right reef sides
-<<<<<<< HEAD
         (commands2.button.Trigger(lambda: self._driver_controller.getRightTriggerAxis() >= self.trigger_margin) & self._driver_controller.y()).whileTrue(
                     AutoBuilder.pathfindThenFollowPath(self.preloaded_paths["Coral B"], self.path_constraints)
                 )
@@ -192,29 +172,10 @@
                     AutoBuilder.pathfindThenFollowPath(self.preloaded_paths["Coral J"], self.path_constraints)
                 )
         (commands2.button.Trigger(lambda: self._driver_controller.getRightTriggerAxis() >= self.trigger_margin) & self._driver_controller.leftBumper()).whileTrue(
-=======
-        (commands2.button.Trigger(lambda: self._driver_controller.getRightTriggerAxis() >= .75) & self._driver_controller.y()).whileTrue(
-                    AutoBuilder.pathfindThenFollowPath(self.preloaded_paths["Coral B"], self.path_constraints)
-                )
-        (commands2.button.Trigger(lambda: self._driver_controller.getRightTriggerAxis() >= .75) & self._driver_controller.x()).whileTrue(
-                    AutoBuilder.pathfindThenFollowPath(self.preloaded_paths["Coral D"], self.path_constraints)
-                )
-        (commands2.button.Trigger(lambda: self._driver_controller.getRightTriggerAxis() >= .75) & self._driver_controller.a()).whileTrue(
-                    AutoBuilder.pathfindThenFollowPath(self.preloaded_paths["Coral F"], self.path_constraints)
-                )
-        (commands2.button.Trigger(lambda: self._driver_controller.getRightTriggerAxis() >= .75) & self._driver_controller.b()).whileTrue(
-                    AutoBuilder.pathfindThenFollowPath(self.preloaded_paths["Coral H"], self.path_constraints)
-                )
-        (commands2.button.Trigger(lambda: self._driver_controller.getRightTriggerAxis() >= .75) & self._driver_controller.rightBumper()).whileTrue(
-                    AutoBuilder.pathfindThenFollowPath(self.preloaded_paths["Coral J"], self.path_constraints)
-                )
-        (commands2.button.Trigger(lambda: self._driver_controller.getRightTriggerAxis() >= .75) & self._driver_controller.leftBumper()).whileTrue(
->>>>>>> 3f6d0e57
                     AutoBuilder.pathfindThenFollowPath(self.preloaded_paths["Coral L"], self.path_constraints)
                 )
         
         #coral stations
-<<<<<<< HEAD
         (commands2.button.Trigger(lambda: self._driver_controller.getRightTriggerAxis() >= self.trigger_margin) & commands2.button.Trigger(lambda: self._driver_controller.getLeftTriggerAxis() >= self.trigger_margin) & self._driver_controller.leftBumper()).whileTrue(
                     AutoBuilder.pathfindThenFollowPath(self.preloaded_paths["Coral Station 1"], self.path_constraints)
                 )
@@ -223,16 +184,6 @@
                 )
 
         (commands2.button.Trigger(lambda: self._driver_controller.getLeftTriggerAxis() < self.trigger_margin) & commands2.button.Trigger(lambda: self._driver_controller.getRightTriggerAxis() < self.trigger_margin) & self._driver_controller.rightBumper()).whileTrue( #Only does this function if the triggers aren't pressed
-=======
-        (commands2.button.Trigger(lambda: self._driver_controller.getRightTriggerAxis() >= .75) & commands2.button.Trigger(lambda: self._driver_controller.getLeftTriggerAxis() >= .75) & self._driver_controller.leftBumper()).whileTrue(
-                    AutoBuilder.pathfindThenFollowPath(self.preloaded_paths["Coral Station 1"], self.path_constraints)
-                )
-        (commands2.button.Trigger(lambda: self._driver_controller.getRightTriggerAxis() >= .75) & commands2.button.Trigger(lambda: self._driver_controller.getLeftTriggerAxis() >= .75) & self._driver_controller.rightBumper()).whileTrue(
-                    AutoBuilder.pathfindThenFollowPath(self.preloaded_paths["Coral Station 2"], self.path_constraints)
-                )
-
-        (commands2.button.Trigger(lambda: self._driver_controller.getLeftTriggerAxis() < .75) & commands2.button.Trigger(lambda: self._driver_controller.getRightTriggerAxis() < .75) & self._driver_controller.rightBumper()).whileTrue( #Only does this function if the triggers aren't pressed
->>>>>>> 3f6d0e57
 
             self.drivetrain.apply_request(
                 lambda: (
