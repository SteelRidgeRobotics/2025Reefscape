--- conflicted
+++ resolved
@@ -12,16 +12,12 @@
 from generated.tuner_constants import TunerConstants
 from robot_state import RobotState
 from subsystems.superstructure import Superstructure
-<<<<<<< HEAD
-from subsystems.pivot import Pivot
-from subsystems.intake import Intake
-=======
 
 from subsystems.climber import ClimberSubsystem
-from subsystems.pivot import Pivot
-from subsystems.intake import Intake
-
->>>>>>> 888f64ab
+from subsystems.pivot import PivotSubsystem
+from subsystems.intake import IntakeSubsystem
+from subsystems.elevator import ElevatorSubsystem
+
 
 class RobotContainer:
 
@@ -39,21 +35,13 @@
         self.trigger_margin = .75
 
         self.drivetrain = TunerConstants.create_drivetrain()
-<<<<<<< HEAD
-=======
 
         self.climber = ClimberSubsystem()
-        self.superstructure = Superstructure(self.drivetrain)
-
->>>>>>> 888f64ab
-        self.pivot = Pivot()
-        self.intake = Intake()
-
-        self.superstructure = Superstructure(self.drivetrain, self.pivot)
-<<<<<<< HEAD
-=======
-
->>>>>>> 888f64ab
+        self.pivot = PivotSubsystem()
+        self.intake = IntakeSubsystem()
+        self.elevator = ElevatorSubsystem()
+
+        self.superstructure = Superstructure(self.drivetrain, self.pivot, self.elevator)
         self._robot_state = RobotState(self.drivetrain)
 
         # Setting up bindings for necessary control of the swerve drive platform
